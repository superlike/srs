--- conflicted
+++ resolved
@@ -836,15 +836,10 @@
 |   2014-12-12  |   2.0.70  |[0.1s][p13]|[0.4s][p14]|   1.0s    |   0.9s    |
 |   2014-12-16  |   2.0.72  |   0.1s    |   0.4s    |[0.8s][p15]|[0.6s][p16]|
 
-<<<<<<< HEAD
+> 2018-08-05, [c45f72e](https://github.com/ossrs/srs/commit/c45f72ef7bac9c7cf85b9125fc9e3aafd53f396f), Refine HTTP-FLV latency, support realtime mode. 2.0.252
+
 We used FMLE as encoder for benchmark. The latency of server was 0.1s+, 
 and the bottleneck was the encoder. For more information, read 
-=======
-> 2018-08-05, [c45f72e](https://github.com/ossrs/srs/commit/c45f72ef7bac9c7cf85b9125fc9e3aafd53f396f), Refine HTTP-FLV latency, support realtime mode. 2.0.252
-
-We use FMLE as encoder for benchmark. The latency of server is 0.1s+, 
-and the bottleneck is the encoder. For more information, read 
->>>>>>> 33f6e9a2
 [bug #257][bug #257-c0].
 
 #### HLS overhead
