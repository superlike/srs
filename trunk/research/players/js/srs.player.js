--- conflicted
+++ resolved
@@ -220,10 +220,6 @@
     this.callbackObj.ref.__set_mbt(max_buffer_time);
 }
 /**
-<<<<<<< HEAD
- * the callback when player is ready.
- */
-=======
  * set the srs_player.swf url
  * @param url, srs_player.swf's url.
  * @param params, object.
@@ -242,7 +238,9 @@
     query_string = query_array.join("&");
     this.srs_player_url = url + "?" + query_string;
 }
->>>>>>> 8c2c5984
+ /**
+  * the callback when player is ready.
+  */
 SrsPlayer.prototype.on_player_ready = function() {
 }
 /**
