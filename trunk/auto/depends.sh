#!/bin/bash

# variables, parent script must set it:
# SRS_JOBS: the build jobs.
# SrsArmMakeOptions: the arm make options for ubuntu12(armhf, v7cpu)

#####################################################################################
#####################################################################################
# prepare the depends tools and libraries
# DEPENDS: options.sh, only when user options parsed, the depends tools are known.
#####################################################################################
#####################################################################################

#####################################################################################
# utilities
#####################################################################################
function require_sudoer()
{
    sudo echo "" >/dev/null 2>&1
    
    ret=$?; if [[ 0 -ne $ret ]]; then 
        echo "\"$1\" require sudoer failed. ret=$ret";
        exit $ret; 
    fi
}

# TODO: check gcc/g++
echo "Checking gcc/g++/gdb/make."
echo "Required tools are ok."
#####################################################################################
# for Ubuntu, auto install tools by apt-get
#####################################################################################
OS_IS_UBUNTU=NO
function Ubuntu_prepare()
{
    if [ $SRS_CUBIE = YES ]; then
        echo "For cubieboard, please use ubuntu prepare."
    else
        uname -v|grep Ubuntu >/dev/null 2>&1
        ret=$?; if [[ 0 -ne $ret ]]; then
            # for debian, we think it's ubuntu also.
            # for example, the wheezy/sid which is debian armv7 linux, can not identified by uname -v.
            if [[ ! -f /etc/debian_version ]]; then
                return 0;
            fi
        fi
    fi

    OS_IS_UBUNTU=YES
    echo "Installing tools for Ubuntu."
    
    gcc --help >/dev/null 2>&1; ret=$?; if [[ 0 -ne $ret ]]; then
        echo "Installing gcc."
        require_sudoer "sudo apt-get install -y --force-yes gcc"
        sudo apt-get install -y --force-yes gcc; ret=$?; if [[ 0 -ne $ret ]]; then return $ret; fi
        echo "The gcc is installed."
    fi
    
    g++ --help >/dev/null 2>&1; ret=$?; if [[ 0 -ne $ret ]]; then
        echo "Installing g++."
        require_sudoer "sudo apt-get install -y --force-yes g++"
        sudo apt-get install -y --force-yes g++; ret=$?; if [[ 0 -ne $ret ]]; then return $ret; fi
        echo "The g++ is installed."
    fi
    
    make --help >/dev/null 2>&1; ret=$?; if [[ 0 -ne $ret ]]; then
        echo "Installing make."
        require_sudoer "sudo apt-get install -y --force-yes make"
        sudo apt-get install -y --force-yes make; ret=$?; if [[ 0 -ne $ret ]]; then return $ret; fi
        echo "The make is installed."
    fi
    
    patch --help >/dev/null 2>&1; ret=$?; if [[ 0 -ne $ret ]]; then
        echo "Installing patch."
        require_sudoer "sudo apt-get install -y --force-yes patch"
        sudo apt-get install -y --force-yes patch; ret=$?; if [[ 0 -ne $ret ]]; then return $ret; fi
        echo "The patch is installed."
    fi
    
    unzip --help >/dev/null 2>&1; ret=$?; if [[ 0 -ne $ret ]]; then
        echo "Installing unzip."
        require_sudoer "sudo apt-get install -y --force-yes unzip"
        sudo apt-get install -y --force-yes unzip; ret=$?; if [[ 0 -ne $ret ]]; then return $ret; fi
        echo "The unzip is installed."
    fi

    if [[ $SRS_NASM == YES ]]; then
      nasm -v >/dev/null 2>&1; ret=$?; if [[ 0 -ne $ret ]]; then
          echo "Installing nasm."
          require_sudoer "sudo apt-get install -y --force-yes nasm"
          sudo apt-get install -y --force-yes nasm; ret=$?; if [[ 0 -ne $ret ]]; then return $ret; fi
          echo "The nasm is installed."
      fi
    fi

    if [[ $SRS_VALGRIND == YES ]]; then
        valgrind --help >/dev/null 2>&1; ret=$?; if [[ 0 -ne $ret ]]; then
            echo "Installing valgrind."
            require_sudoer "sudo apt-get install -y --force-yes valgrind"
            sudo apt-get install -y --force-yes valgrind; ret=$?; if [[ 0 -ne $ret ]]; then return $ret; fi
            echo "The valgrind is installed."
        fi
    fi

    if [[ $SRS_VALGRIND == YES ]]; then
        if [[ ! -f /usr/include/valgrind/valgrind.h ]]; then
            echo "Installing valgrind-dev."
            require_sudoer "sudo apt-get install -y --force-yes valgrind-dbg"
            sudo apt-get install -y --force-yes valgrind-dev; ret=$?; if [[ 0 -ne $ret ]]; then return $ret; fi
            echo "The valgrind-dev is installed."
        fi
    fi
    
    echo "Tools for Ubuntu are installed."
    return 0
}
# donot prepare tools, for srs-librtmp depends only gcc and g++.
if [ $SRS_EXPORT_LIBRTMP_PROJECT = NO ]; then
    Ubuntu_prepare; ret=$?; if [[ 0 -ne $ret ]]; then echo "Install tools for ubuntu failed, ret=$ret"; exit $ret; fi
fi

#####################################################################################
# for Centos, auto install tools by yum
#####################################################################################
OS_IS_CENTOS=NO
function Centos_prepare()
{
    if [[ ! -f /etc/redhat-release ]]; then
        return 0;
    fi

    OS_IS_CENTOS=YES
    echo "Installing tools for Centos."
    
    gcc --help >/dev/null 2>&1; ret=$?; if [[ 0 -ne $ret ]]; then
        echo "Installing gcc."
        require_sudoer "sudo yum install -y gcc"
        sudo yum install -y gcc; ret=$?; if [[ 0 -ne $ret ]]; then return $ret; fi
        echo "The gcc is installed."
    fi
    
    g++ --help >/dev/null 2>&1; ret=$?; if [[ 0 -ne $ret ]]; then
        echo "Installing gcc-c++."
        require_sudoer "sudo yum install -y gcc-c++"
        sudo yum install -y gcc-c++; ret=$?; if [[ 0 -ne $ret ]]; then return $ret; fi
        echo "The gcc-c++ is installed."
    fi
    
    make --help >/dev/null 2>&1; ret=$?; if [[ 0 -ne $ret ]]; then
        echo "Installing make."
        require_sudoer "sudo yum install -y make"
        sudo yum install -y make; ret=$?; if [[ 0 -ne $ret ]]; then return $ret; fi
        echo "The make is installed."
    fi
    
    patch --help >/dev/null 2>&1; ret=$?; if [[ 0 -ne $ret ]]; then
        echo "Installing patch."
        require_sudoer "sudo yum install -y patch"
        sudo yum install -y patch; ret=$?; if [[ 0 -ne $ret ]]; then return $ret; fi
        echo "The patch is installed."
    fi
    
    unzip --help >/dev/null 2>&1; ret=$?; if [[ 0 -ne $ret ]]; then
        echo "Installing unzip."
        require_sudoer "sudo yum install -y unzip"
        sudo yum install -y unzip; ret=$?; if [[ 0 -ne $ret ]]; then return $ret; fi
        echo "The unzip is installed."
    fi

    nasm -v >/dev/null 2>&1; ret=$?; if [[ 0 -ne $ret ]]; then
        echo "Installing nasm."
        require_sudoer "sudo yum install -y nasm"
        sudo yum install -y nasm; ret=$?; if [[ 0 -ne $ret ]]; then return $ret; fi
        echo "The nasm is installed."
    fi

    if [[ $SRS_VALGRIND == YES ]]; then
        valgrind --help >/dev/null 2>&1; ret=$?; if [[ 0 -ne $ret ]]; then
            echo "Installing valgrind."
            require_sudoer "sudo yum install -y valgrind"
            sudo yum install -y valgrind; ret=$?; if [[ 0 -ne $ret ]]; then return $ret; fi
            echo "The valgrind is installed."
        fi
    fi

    if [[ $SRS_VALGRIND == YES ]]; then
        if [[ ! -f /usr/include/valgrind/valgrind.h ]]; then
            echo "Installing valgrind-devel."
            require_sudoer "sudo yum install -y valgrind-devel"
            sudo yum install -y valgrind-devel; ret=$?; if [[ 0 -ne $ret ]]; then return $ret; fi
            echo "The valgrind-devel is installed."
        fi
    fi
    
    echo "Tools for Centos are installed."
    return 0
}
# donot prepare tools, for srs-librtmp depends only gcc and g++.
if [ $SRS_EXPORT_LIBRTMP_PROJECT = NO ]; then
    Centos_prepare; ret=$?; if [[ 0 -ne $ret ]]; then echo "Install tools for CentOS failed, ret=$ret"; exit $ret; fi
fi

#####################################################################################
# For OSX, auto install tools by brew
#####################################################################################
OS_IS_OSX=NO
function OSX_prepare()
{
    uname -s|grep Darwin >/dev/null 2>&1
    ret=$?; if [[ 0 -ne $ret ]]; then
        if [ $SRS_OSX = YES ]; then
            echo "OSX check failed, actual is `uname -s`"
            exit 1;
        fi
        return 0;
    fi

    # cross build for arm, install the cross build tool chain.
    if [ $SRS_CROSS_BUILD = YES ]; then
        echo "embeded(arm/mips) is invalid for OSX"
        return 1
    fi

    OS_IS_OSX=YES
    echo "OSX detected, install tools if needed"
    # requires the osx when os
    if [ $OS_IS_OSX = YES ]; then
        if [ $SRS_OSX = NO ]; then
            echo "OSX detected, must specifies the --osx"
            exit 1
        fi
    fi

    brew --help >/dev/null 2>&1; ret=$?; if [[ 0 -ne $ret ]]; then
        echo "install brew"
        echo "ruby -e \"$(curl -fsSL https://raw.githubusercontent.com/Homebrew/install/master/install)\""
        ruby -e "$(curl -fsSL https://raw.githubusercontent.com/Homebrew/install/master/install)"; ret=$?; if [[ 0 -ne $ret ]]; then return $ret; fi
        echo "install brew success"
    fi

    gcc --help >/dev/null 2>&1; ret=$?; if [[ 0 -ne $ret ]]; then
        echo "install gcc"
        echo "brew install gcc"
        brew install gcc; ret=$?; if [[ 0 -ne $ret ]]; then return $ret; fi
        echo "install gcc success"
    fi

    g++ --help >/dev/null 2>&1; ret=$?; if [[ 0 -ne $ret ]]; then
        echo "install gcc-c++"
        echo "brew install gcc-c++"
        brew install gcc-c++; ret=$?; if [[ 0 -ne $ret ]]; then return $ret; fi
        echo "install gcc-c++ success"
    fi

    make --help >/dev/null 2>&1; ret=$?; if [[ 0 -ne $ret ]]; then
        echo "install make"
        echo "brew install make"
        brew install make; ret=$?; if [[ 0 -ne $ret ]]; then return $ret; fi
        echo "install make success"
    fi

    patch --help >/dev/null 2>&1; ret=$?; if [[ 0 -ne $ret ]]; then
        echo "install patch"
        echo "brew install patch"
        brew install patch; ret=$?; if [[ 0 -ne $ret ]]; then return $ret; fi
        echo "install patch success"
    fi

    unzip --help >/dev/null 2>&1; ret=$?; if [[ 0 -ne $ret ]]; then
        echo "install unzip"
        echo "brew install unzip"
        brew install unzip; ret=$?; if [[ 0 -ne $ret ]]; then return $ret; fi
        echo "install unzip success"
    fi

    echo "OSX install tools success"
    return 0
}
# donot prepare tools, for srs-librtmp depends only gcc and g++.
if [ $SRS_EXPORT_LIBRTMP_PROJECT = NO ]; then
    OSX_prepare; ret=$?; if [[ 0 -ne $ret ]]; then echo "OSX prepare failed, ret=$ret"; exit $ret; fi
fi

#####################################################################################
# for Centos, auto install tools by yum
#####################################################################################
# We must use a bash function instead of variable.
function sed_utility() {
    if [ $OS_IS_OSX = YES ]; then
        sed -i '' "$@"
    else
        sed -i "$@"
    fi

    ret=$?; if [[ $ret -ne 0 ]]; then
        if [ $OS_IS_OSX = YES ]; then
            echo "sed -i '' \"$@\""
        else
            echo "sed -i \"$@\""
        fi
        return $ret
    fi
}
SED="sed_utility" && echo "SED is $SED"

#####################################################################################
# check the os.
#####################################################################################
# Only supports:
#       linux, centos/ubuntu as such,
#       cross build for embeded system, for example, mips or arm,
#       directly build on arm/mips, for example, pi or cubie,
#       export srs-librtmp
# others is invalid.
if [[ $OS_IS_UBUNTU = NO && $OS_IS_CENTOS = NO && $OS_IS_OSX = NO && $SRS_EXPORT_LIBRTMP_PROJECT = NO ]]; then
    if [[ $SRS_PI = NO && $SRS_CUBIE = NO && $SRS_CROSS_BUILD = NO ]]; then
        echo "Your OS `uname -s` is not supported."
        exit 1
    fi
fi

#####################################################################################
# state-threads
#####################################################################################
if [ $SRS_EXPORT_LIBRTMP_PROJECT = NO ]; then
    # check the cross build flag file, if flag changed, need to rebuild the st.
    _ST_MAKE=linux-debug && _ST_EXTRA_CFLAGS="-DMD_HAVE_EPOLL" && _ST_LD=${SRS_TOOL_LD} && _ST_OBJ="LINUX_*"
    if [[ $SRS_VALGRIND == YES ]]; then
        _ST_EXTRA_CFLAGS="$_ST_EXTRA_CFLAGS -DMD_VALGRIND"
    fi
    # for osx, use darwin for st, donot use epoll.
    if [[ $SRS_OSX == YES ]]; then
        _ST_MAKE=darwin-debug && _ST_EXTRA_CFLAGS="-DMD_HAVE_KQUEUE" && _ST_LD=${SRS_TOOL_CC} && _ST_OBJ="DARWIN_*"
    fi
    # Pass the global extra flags.
    if [[ $SRS_EXTRA_FLAGS != '' ]]; then
      _ST_EXTRA_CFLAGS="$_ST_EXTRA_CFLAGS $SRS_EXTRA_FLAGS"
    fi
    # Patched ST from https://github.com/ossrs/state-threads/tree/srs
    if [[ -f ${SRS_OBJS}/${SRS_PLATFORM}/st/libst.a ]]; then
        echo "The state-threads is ok.";
    else
        echo "Building state-threads.";
        (
            rm -rf ${SRS_OBJS}/${SRS_PLATFORM}/st-srs && mkdir -p ${SRS_OBJS}/${SRS_PLATFORM}/st-srs &&
            cd ${SRS_OBJS}/${SRS_PLATFORM}/st-srs && ln -sf ../../../3rdparty/st-srs .src &&
            for dir in `(cd .src && find . -type d|grep '\./'|grep -v Linux|grep -v Darwin)`; do mkdir -p $dir; done &&
            for file in `(cd .src && find . -type f ! -name '*.o' ! -name '*.d'|grep -v '\/\.')`; do ln -sf `pwd`/.src/$file $file; done &&
            make ${_ST_MAKE} EXTRA_CFLAGS="${_ST_EXTRA_CFLAGS}" \
                CC=${SRS_TOOL_CC} AR=${SRS_TOOL_AR} LD=${_ST_LD} RANDLIB=${SRS_TOOL_RANDLIB} &&
            cd .. && rm -f st && ln -sf st-srs/${_ST_OBJ} st
        )
    fi
    # check status
    ret=$?; if [[ $ret -ne 0 ]]; then echo "Build state-threads failed, ret=$ret"; exit $ret; fi
    # Always update the links.
    (cd ${SRS_OBJS} && rm -f st && ln -sf ${SRS_PLATFORM}/st-srs/${_ST_OBJ} st)
    if [ ! -f ${SRS_OBJS}/st/libst.a ]; then echo "Build state-threads static lib failed."; exit -1; fi
fi

#####################################################################################
# srtp
#####################################################################################
if [ $SRS_EXPORT_LIBRTMP_PROJECT = NO ]; then
    # Patched ST from https://github.com/ossrs/state-threads/tree/srs
    if [[ -f ${SRS_OBJS}/srtp2/lib/libsrtp2.a ]]; then
        echo "The srtp2 is ok.";
    else
        echo "Building srtp2.";
        (
            rm -rf ${SRS_OBJS}/srtp2 && cd ${SRS_OBJS} &&
            rm -rf libsrtp-2.0.0 && unzip -q ../3rdparty/libsrtp-2.0.0.zip && cd libsrtp-2.0.0 &&
            ./configure --prefix=`pwd`/_release && make ${SRS_JOBS} && make install &&
            cd .. && rm -f srtp2 && ln -sf libsrtp-2.0.0/_release srtp2
        )
    fi
    # check status
    ret=$?; if [[ $ret -ne 0 ]]; then echo "Build srtp2 failed, ret=$ret"; exit $ret; fi
    if [ ! -f ${SRS_OBJS}/srtp2/lib/libsrtp2.a ]; then echo "Build srtp2 static lib failed."; exit -1; fi
fi

#####################################################################################
# nginx for HLS, nginx-1.5.0
#####################################################################################
function write_nginx_html5()
{
    cat<<END > ${html_file}
<video autoplay controls autobuffer type="application/vnd.apple.mpegurl"
    src="${hls_stream}">
</video>
END
}
# create the nginx dir, for http-server if not build nginx
if [ $SRS_EXPORT_LIBRTMP_PROJECT = NO ]; then
    mkdir -p ${SRS_OBJS}/nginx
fi

# the demo dir.
if [ $SRS_EXPORT_LIBRTMP_PROJECT = NO ]; then
    # create forward dir
    mkdir -p ${SRS_OBJS}/nginx/html/live &&
    mkdir -p ${SRS_OBJS}/nginx/html/forward/live

    # generate default html pages for android.
    html_file=${SRS_OBJS}/nginx/html/live/demo.html && hls_stream=demo.m3u8 && write_nginx_html5
    html_file=${SRS_OBJS}/nginx/html/live/livestream.html && hls_stream=livestream.m3u8 && write_nginx_html5
    html_file=${SRS_OBJS}/nginx/html/live/livestream_ld.html && hls_stream=livestream_ld.m3u8 && write_nginx_html5
    html_file=${SRS_OBJS}/nginx/html/live/livestream_sd.html && hls_stream=livestream_sd.m3u8 && write_nginx_html5
    html_file=${SRS_OBJS}/nginx/html/forward/live/livestream.html && hls_stream=livestream.m3u8 && write_nginx_html5
    html_file=${SRS_OBJS}/nginx/html/forward/live/livestream_ld.html && hls_stream=livestream_ld.m3u8 && write_nginx_html5
    html_file=${SRS_OBJS}/nginx/html/forward/live/livestream_sd.html && hls_stream=livestream_sd.m3u8 && write_nginx_html5

    # copy players to nginx html dir.
    rm -rf ${SRS_OBJS}/nginx/html/players &&
    ln -sf `pwd`/research/players ${SRS_OBJS}/nginx/html/players &&
    rm -f ${SRS_OBJS}/nginx/crossdomain.xml &&
    ln -sf `pwd`/research/players/crossdomain.xml ${SRS_OBJS}/nginx/html/crossdomain.xml

    # for favicon.ico
    rm -rf ${SRS_OBJS}/nginx/html/favicon.ico &&
    ln -sf `pwd`/research/api-server/static-dir/favicon.ico ${SRS_OBJS}/nginx/html/favicon.ico

    # nginx.html to detect whether nginx is alive
    echo "Nginx is ok." > ${SRS_OBJS}/nginx/html/nginx.html
fi

#####################################################################################
# cherrypy for http hooks callback, CherryPy-3.2.4
#####################################################################################
if [ $SRS_EXPORT_LIBRTMP_PROJECT = NO ]; then
    if [[ -f ${SRS_OBJS}/${SRS_PLATFORM}/CherryPy-3.2.4/setup.py ]]; then
        echo "CherryPy-3.2.4 is ok.";
    else
        echo "Installing CherryPy-3.2.4";
        (
            rm -rf ${SRS_OBJS}/CherryPy-3.2.4 && cd ${SRS_OBJS}/${SRS_PLATFORM} &&
            unzip -q ../../3rdparty/CherryPy-3.2.4.zip && cd CherryPy-3.2.4 &&
            python setup.py install --user
        )
    fi
    # check status
    ret=$?; if [[ $ret -ne 0 ]]; then echo "build CherryPy-3.2.4 failed, ret=$ret"; exit $ret; fi
    if [ ! -f ${SRS_OBJS}/${SRS_PLATFORM}/CherryPy-3.2.4/setup.py ]; then echo "build CherryPy-3.2.4 failed."; exit -1; fi

    echo "Link players to cherrypy static-dir"
    rm -rf research/api-server/static-dir/players &&
    ln -sf `pwd`/research/players research/api-server/static-dir/players &&
    rm -f research/api-server/static-dir/crossdomain.xml &&
    ln -sf `pwd`/research/players/crossdomain.xml research/api-server/static-dir/crossdomain.xml &&
    rm -rf research/api-server/static-dir/live && 
    mkdir -p `pwd`/${SRS_OBJS}/nginx/html/live &&
    ln -sf `pwd`/${SRS_OBJS}/nginx/html/live research/api-server/static-dir/live &&
    rm -rf research/api-server/static-dir/forward && 
    mkdir -p `pwd`/${SRS_OBJS}/nginx/html/forward &&
    ln -sf `pwd`/${SRS_OBJS}/nginx/html/forward research/api-server/static-dir/forward
    ret=$?; if [[ $ret -ne 0 ]]; then echo "Warning: Ignore error to link players to cherrypy static-dir."; fi
fi

#####################################################################################
# openssl, for rtmp complex handshake and HLS encryption.
#####################################################################################
if [[ $SRS_SSL == YES && $SRS_USE_SYS_SSL == YES ]]; then
    echo "Warning: Use system libssl, without compiling openssl."
fi
# @see http://www.openssl.org/news/secadv/20140407.txt
# Affected users should upgrade to OpenSSL 1.1.0e. Users unable to immediately
# upgrade can alternatively recompile OpenSSL with -DOPENSSL_NO_HEARTBEATS.
if [[ $SRS_SSL == YES && $SRS_USE_SYS_SSL != YES ]]; then
    OPENSSL_OPTIONS="-no-shared -no-threads -no-asm -DOPENSSL_NO_HEARTBEATS"
    OPENSSL_CONFIG="./config"
    # https://stackoverflow.com/questions/15539062/cross-compiling-of-openssl-for-linux-arm-v5te-linux-gnueabi-toolchain
    if [[ $SRS_CROSS_BUILD == YES ]]; then
        OPENSSL_CONFIG="./Configure linux-armv4"
    else
        # If not crossbuild, try to use exists libraries.
        if [[ -f /usr/local/lib64/libssl.a && ! -f ${SRS_OBJS}/${SRS_PLATFORM}/openssl/lib/libssl.a ]]; then
            (mkdir -p  ${SRS_OBJS}/${SRS_PLATFORM}/openssl/lib && cd ${SRS_OBJS}/${SRS_PLATFORM}/openssl/lib &&
                ln -sf /usr/local/lib64/libssl.a && ln -sf /usr/local/lib64/libcrypto.a)
            (mkdir -p ${SRS_OBJS}/${SRS_PLATFORM}/openssl/include && cd ${SRS_OBJS}/${SRS_PLATFORM}/openssl/include &&
                ln -sf /usr/local/include/openssl)
        fi
    fi
<<<<<<< HEAD
    # Which lib we use.
    OPENSSL_LIB="openssl-1.1.0e/_release"
    if [[ ! -f ${SRS_OBJS}/${SRS_PLATFORM}/${OPENSSL_LIB}/lib/libssl.a ]]; then
        OPENSSL_LIB="openssl"
=======
    # For osx, if exists openssl, use it.
    if [[ $SRS_OSX == YES && -f ${SRS_OBJS}/openssl-1.1.0e/_release/lib/libssl.a ]]; then
        (cd ${SRS_OBJS} && rm -rf openssl && ln -sf openssl-1.1.0e/_release openssl)
>>>>>>> 0fd75434
    fi
    # cross build not specified, if exists flag, need to rebuild for no-arm platform.
    if [[ -f ${SRS_OBJS}/${SRS_PLATFORM}/openssl/lib/libssl.a ]]; then
        echo "Openssl-1.1.0e is ok.";
    else
        echo "Building openssl-1.1.0e.";
        (
            rm -rf ${SRS_OBJS}/${SRS_PLATFORM}/openssl-1.1.0e && cd ${SRS_OBJS}/${SRS_PLATFORM} &&
            unzip -q ../../3rdparty/openssl-1.1.0e.zip && cd openssl-1.1.0e &&
            ${OPENSSL_CONFIG} --prefix=`pwd`/_release $OPENSSL_OPTIONS &&
            make CC=${SRS_TOOL_CC} AR="${SRS_TOOL_AR} -rs" LD=${SRS_TOOL_LD} RANDLIB=${SRS_TOOL_RANDLIB} ${SRS_JOBS} && make install_sw &&
            cd .. && rm -rf openssl && ln -sf openssl-1.1.0e/_release openssl
        )
    fi
    # check status
    ret=$?; if [[ $ret -ne 0 ]]; then echo "Build openssl-1.1.0e failed, ret=$ret"; exit $ret; fi
    # Always update the links.
    (cd ${SRS_OBJS} && rm -f openssl && ln -sf ${SRS_PLATFORM}/${OPENSSL_LIB} openssl)
    if [ ! -f ${SRS_OBJS}/openssl/lib/libssl.a ]; then echo "Build openssl-1.1.0e failed."; exit -1; fi
fi

#####################################################################################
# srtp
#####################################################################################
if [ $SRS_EXPORT_LIBRTMP_PROJECT = NO ]; then
    # Patched ST from https://github.com/ossrs/state-threads/tree/srs
    if [[ -f ${SRS_OBJS}/${SRS_PLATFORM}/srtp2/lib/libsrtp2.a ]]; then
        echo "The srtp2 is ok.";
    else
        echo "Building srtp2.";
        (
            rm -rf ${SRS_OBJS}/srtp2 && cd ${SRS_OBJS}/${SRS_PLATFORM} &&
            rm -rf libsrtp-2.0.0 && unzip -q ../../3rdparty/libsrtp-2.0.0.zip && cd libsrtp-2.0.0 &&
            ./configure --prefix=`pwd`/_release && make ${SRS_JOBS} && make install &&
            cd .. && rm -f srtp2 && ln -sf libsrtp-2.0.0/_release srtp2
        )
    fi
    # check status
    ret=$?; if [[ $ret -ne 0 ]]; then echo "Build srtp2 failed, ret=$ret"; exit $ret; fi
    # Always update the links.
    (cd ${SRS_OBJS} && rm -f srtp2 && ln -sf ${SRS_PLATFORM}/libsrtp-2.0.0/_release srtp2)
    if [ ! -f ${SRS_OBJS}/srtp2/lib/libsrtp2.a ]; then echo "Build srtp2 static lib failed."; exit -1; fi
fi

#####################################################################################
# libopus, for WebRTC to transcode AAC with Opus.
#####################################################################################
if [[ $SRS_EXPORT_LIBRTMP_PROJECT == NO && $SRS_RTC == YES ]]; then
    if [[ -f ${SRS_OBJS}/${SRS_PLATFORM}/opus/lib/libopus.a ]]; then
        echo "The opus-1.3.1 is ok.";
    else
        echo "Building opus-1.3.1.";
        (
            rm -rf ${SRS_OBJS}/${SRS_PLATFORM}/opus-1.3.1 && cd ${SRS_OBJS}/${SRS_PLATFORM} &&
            tar xf ../../3rdparty/opus-1.3.1.tar.gz && cd opus-1.3.1 &&
            ./configure --prefix=`pwd`/_release --enable-static --disable-shared && make ${SRS_JOBS} && make install
            cd .. && rm -rf opus && ln -sf opus-1.3.1/_release opus
        )
    fi
    # check status
    ret=$?; if [[ $ret -ne 0 ]]; then echo "Build opus-1.3.1 failed, ret=$ret"; exit $ret; fi
    # Always update the links.
    (cd ${SRS_OBJS} && rm -f opus && ln -sf ${SRS_PLATFORM}/opus-1.3.1/_release opus)
    if [ ! -f ${SRS_OBJS}/opus/lib/libopus.a ]; then echo "Build opus-1.3.1 failed."; exit -1; fi
fi

#####################################################################################
# ffmpeg-fix, for WebRTC to transcode AAC with Opus.
#####################################################################################
if [[ $SRS_EXPORT_LIBRTMP_PROJECT == NO && $SRS_RTC == YES ]]; then
    FFMPEG_OPTIONS=""
    if [[ $SRS_NASM == NO ]]; then
        FFMPEG_OPTIONS="--disable-asm --disable-x86asm --disable-inline-asm"
    fi
    if [[ -f ${SRS_OBJS}/${SRS_PLATFORM}/ffmpeg/lib/libavcodec.a ]]; then
        echo "The ffmpeg-4.2-fit is ok.";
    else
        echo "Building ffmpeg-4.2-fit.";
        (
            rm -rf ${SRS_OBJS}/${SRS_PLATFORM}/ffmpeg-4.2-fit && mkdir -p ${SRS_OBJS}/${SRS_PLATFORM}/ffmpeg-4.2-fit &&
            cd ${SRS_OBJS}/${SRS_PLATFORM}/ffmpeg-4.2-fit && ABS_OBJS=`(cd .. && pwd)` && ln -sf ../../../3rdparty/ffmpeg-4.2-fit .src &&
            for dir in `(cd .src && find . -type d|grep '\./'|grep -v Linux|grep -v Darwin)`; do mkdir -p $dir; done &&
            for file in `(cd .src && find . -type f ! -name '*.o' ! -name '*.d'|grep -v '\/\.')`; do ln -sf `pwd`/.src/$file $file; done &&
            PKG_CONFIG_PATH=$ABS_OBJS/opus/lib/pkgconfig ./configure \
              --prefix=`pwd`/${SRS_PLATFORM}/_release \
              --pkg-config-flags="--static" --extra-libs=-lpthread --extra-libs=-lm ${FFMPEG_OPTIONS} \
              --disable-programs --disable-doc --disable-htmlpages --disable-manpages --disable-podpages --disable-txtpages \
              --disable-avdevice --disable-avformat --disable-swscale --disable-postproc --disable-avfilter --disable-network \
              --disable-dct --disable-dwt --disable-error-resilience --disable-lsp --disable-lzo --disable-faan --disable-pixelutils \
              --disable-hwaccels --disable-devices --disable-audiotoolbox --disable-videotoolbox --disable-appkit --disable-coreimage \
              --disable-avfoundation --disable-securetransport --disable-iconv --disable-lzma --disable-sdl2 --disable-everything \
              --enable-decoder=aac --enable-decoder=aac_fixed --enable-decoder=aac_latm --enable-decoder=libopus --enable-encoder=aac \
              --enable-encoder=opus --enable-encoder=libopus --enable-libopus &&
            make ${SRS_JOBS} && make install &&
            cd .. && rm -rf ffmpeg && ln -sf ffmpeg-4.2-fit/${SRS_PLATFORM}/_release ffmpeg
        )
    fi
    # check status
    ret=$?; if [[ $ret -ne 0 ]]; then echo "Build ffmpeg-4.2-fit failed, ret=$ret"; exit $ret; fi
    # Always update the links.
    (cd ${SRS_OBJS} && rm -f ffmpeg && ln -sf ${SRS_PLATFORM}/ffmpeg-4.2-fit/${SRS_PLATFORM}/_release ffmpeg)
    if [ ! -f ${SRS_OBJS}/ffmpeg/lib/libavcodec.a ]; then echo "Build ffmpeg-4.2-fit failed."; exit -1; fi
fi

#####################################################################################
# live transcoding, ffmpeg-4.1, x264-core157, lame-3.99.5, libaacplus-2.0.2.
#####################################################################################
# Always link the ffmpeg tools if exists.
if [[ -f /usr/local/bin/ffmpeg && ! -f ${SRS_OBJS}/ffmpeg/bin/ffmpeg ]]; then
    mkdir -p ${SRS_OBJS}/ffmpeg/bin && ln -sf /usr/local/bin/ffmpeg ${SRS_OBJS}/ffmpeg/bin/ffmpeg
fi
if [ $SRS_FFMPEG_TOOL = YES ]; then
    if [[ -f ${SRS_OBJS}/ffmpeg/bin/ffmpeg ]]; then
        echo "ffmpeg-4.1 is ok.";
    else
        echo "no ffmpeg-4.1 found, please run in docker ossrs/srs:dev";
        exit -1;
    fi
fi

#####################################################################################
# SRT module, https://github.com/ossrs/srs/issues/1147#issuecomment-577469119
#####################################################################################
if [[ $SRS_SRT == YES ]]; then
    if [[ -f /usr/local/lib64/libsrt.a && ! -f ${SRS_OBJS}/srt/lib/libsrt.a ]]; then
        mkdir -p ${SRS_OBJS}/srt/lib && ln -sf /usr/local/lib64/libsrt.a ${SRS_OBJS}/srt/lib/libsrt.a
        mkdir -p ${SRS_OBJS}/srt/include && ln -sf /usr/local/include/srt ${SRS_OBJS}/srt/include/
    fi
    if [[ -f ${SRS_OBJS}/srt/lib/libsrt.a ]]; then
        echo "libsrt-1.4.1 is ok.";
    else
        echo "no libsrt, please run in docker ossrs/srs:srt or build from source https://github.com/ossrs/srs/issues/1147#issuecomment-577469119";
        exit -1;
    fi
fi

#####################################################################################
# build research code, librtmp
#####################################################################################
if [ $SRS_EXPORT_LIBRTMP_PROJECT = NO ]; then
    if [ $SRS_RESEARCH = YES ]; then
        mkdir -p ${SRS_OBJS}/research

        (cd ${SRS_WORKDIR}/research/hls && make ${SRS_JOBS} && mv ts_info ../../${SRS_OBJS_DIR}/research)
        ret=$?; if [[ $ret -ne 0 ]]; then echo "Build research/hls failed, ret=$ret"; exit $ret; fi

        (cd research/ffempty && make ${SRS_JOBS} && mv ffempty ../../${SRS_OBJS_DIR}/research)
        ret=$?; if [[ $ret -ne 0 ]]; then echo "Build research/ffempty failed, ret=$ret"; exit $ret; fi
    fi
fi

if [[ $SRS_LIBRTMP == YES ]]; then
    mkdir -p ${SRS_OBJS}/research
    
    # librtmp
    (cd ${SRS_WORKDIR}/research/librtmp && mkdir -p objs &&
        rm -rf ../../${SRS_OBJS_DIR}/research/librtmp &&
        ln -sf `pwd`/objs ../../${SRS_OBJS_DIR}/research/librtmp)
    ret=$?; if [[ $ret -ne 0 ]]; then echo "Link research/librtmp failed, ret=$ret"; exit $ret; fi
fi

#####################################################################################
# build utest code
#####################################################################################
if [ $SRS_UTEST = YES ]; then
    if [[ -f ${SRS_OBJS}/${SRS_PLATFORM}/gtest/include/gtest/gtest.h ]]; then
        echo "The gtest-1.6.0 is ok.";
    else
        echo "Build gtest-1.6.0";
        (
            rm -rf ${SRS_OBJS}/${SRS_PLATFORM}/gtest-1.6.0 && cd ${SRS_OBJS}/${SRS_PLATFORM} &&
            unzip -q ../../3rdparty/gtest-1.6.0.zip &&
            rm -rf gtest && ln -sf gtest-1.6.0 gtest
        )
    fi
    # check status
    ret=$?; if [[ $ret -ne 0 ]]; then echo "Build gtest-1.6.0 failed, ret=$ret"; exit $ret; fi
    # Always update the links.
    (cd ${SRS_OBJS} && rm -f gtest && ln -sf ${SRS_PLATFORM}/gtest-1.6.0 gtest)
    if [ ! -f ${SRS_OBJS}/gtest/include/gtest/gtest.h ]; then echo "Build gtest-1.6.0 failed."; exit -1; fi
fi

#####################################################################################
# build gperf code
#####################################################################################
if [ $SRS_GPERF = YES ]; then
    if [[ -f ${SRS_OBJS}/${SRS_PLATFORM}/gperf/bin/pprof ]]; then
        echo "The gperftools-2.1 is ok.";
    else
        echo "Build gperftools-2.1";
        (
            rm -rf ${SRS_OBJS}/${SRS_PLATFORM}/gperftools-2.1 && cd ${SRS_OBJS}/${SRS_PLATFORM} &&
            unzip -q ../../3rdparty/gperftools-2.1.zip && cd gperftools-2.1 &&
            ./configure --prefix=`pwd`/_release --enable-frame-pointers && make ${SRS_JOBS} && make install &&
            cd .. && rm -rf gperf && ln -sf gperftools-2.1/_release gperf &&
            rm -rf pprof && ln -sf gperf/bin/pprof pprof
        )
    fi
    # check status
    ret=$?; if [[ $ret -ne 0 ]]; then echo "Build gperftools-2.1 failed, ret=$ret"; exit $ret; fi
    # Always update the links.
    (cd ${SRS_OBJS} && rm -f pprof && ln -sf ${SRS_PLATFORM}/gperf/bin/pprof pprof)
    if [ ! -f ${SRS_OBJS}/gperf/bin/pprof ]; then echo "Build gperftools-2.1 failed."; exit -1; fi
fi<|MERGE_RESOLUTION|>--- conflicted
+++ resolved
@@ -480,16 +480,10 @@
                 ln -sf /usr/local/include/openssl)
         fi
     fi
-<<<<<<< HEAD
     # Which lib we use.
     OPENSSL_LIB="openssl-1.1.0e/_release"
     if [[ ! -f ${SRS_OBJS}/${SRS_PLATFORM}/${OPENSSL_LIB}/lib/libssl.a ]]; then
         OPENSSL_LIB="openssl"
-=======
-    # For osx, if exists openssl, use it.
-    if [[ $SRS_OSX == YES && -f ${SRS_OBJS}/openssl-1.1.0e/_release/lib/libssl.a ]]; then
-        (cd ${SRS_OBJS} && rm -rf openssl && ln -sf openssl-1.1.0e/_release openssl)
->>>>>>> 0fd75434
     fi
     # cross build not specified, if exists flag, need to rebuild for no-arm platform.
     if [[ -f ${SRS_OBJS}/${SRS_PLATFORM}/openssl/lib/libssl.a ]]; then
