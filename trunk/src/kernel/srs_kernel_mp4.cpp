/**
 * The MIT License (MIT)
 *
 * Copyright (c) 2013-2020 Winlin
 *
 * Permission is hereby granted, free of charge, to any person obtaining a copy of
 * this software and associated documentation files (the "Software"), to deal in
 * the Software without restriction, including without limitation the rights to
 * use, copy, modify, merge, publish, distribute, sublicense, and/or sell copies of
 * the Software, and to permit persons to whom the Software is furnished to do so,
 * subject to the following conditions:
 *
 * The above copyright notice and this permission notice shall be included in all
 * copies or substantial portions of the Software.
 *
 * THE SOFTWARE IS PROVIDED "AS IS", WITHOUT WARRANTY OF ANY KIND, EXPRESS OR
 * IMPLIED, INCLUDING BUT NOT LIMITED TO THE WARRANTIES OF MERCHANTABILITY, FITNESS
 * FOR A PARTICULAR PURPOSE AND NONINFRINGEMENT. IN NO EVENT SHALL THE AUTHORS OR
 * COPYRIGHT HOLDERS BE LIABLE FOR ANY CLAIM, DAMAGES OR OTHER LIABILITY, WHETHER
 * IN AN ACTION OF CONTRACT, TORT OR OTHERWISE, ARISING FROM, OUT OF OR IN
 * CONNECTION WITH THE SOFTWARE OR THE USE OR OTHER DEALINGS IN THE SOFTWARE.
 */

#include <srs_kernel_mp4.hpp>

#include <srs_kernel_log.hpp>
#include <srs_kernel_error.hpp>
#include <srs_kernel_stream.hpp>
#include <srs_core_autofree.hpp>
#include <srs_kernel_io.hpp>
#include <srs_kernel_utility.hpp>
#include <srs_kernel_buffer.hpp>

#include <string.h>
#include <sstream>
#include <iomanip>
using namespace std;

#define SRS_MP4_EOF_SIZE 0
#define SRS_MP4_USE_LARGE_SIZE 1

#define SRS_MP4_BUF_SIZE 4096

srs_error_t srs_mp4_write_box(ISrsWriter* writer, ISrsCodec* box)
{
    srs_error_t err = srs_success;

    int nb_data = box->nb_bytes();
    std::vector<char> data(nb_data);

    SrsBuffer* buffer = new SrsBuffer(&data[0], nb_data);
    SrsAutoFree(SrsBuffer, buffer);

    if ((err = box->encode(buffer)) != srs_success) {
        return srs_error_wrap(err, "encode box");
    }

    if ((err = writer->write(&data[0], nb_data, NULL)) != srs_success) {
        return srs_error_wrap(err, "write box");
    }

    return err;
}

stringstream& srs_mp4_padding(stringstream& ss, SrsMp4DumpContext dc, int tab)
{
    for (int i = 0; i < (int)dc.level; i++) {
        for (int j = 0; j < tab; j++) {
            ss << " ";
        }
    }
    return ss;
}

stringstream& srs_print_mp4_type(stringstream& ss, uint32_t v)
{
    ss << char(v>>24) << char(v>>16) << char(v>>8) << char(v);
    return ss;
}

stringstream& srs_mp4_print_bytes(stringstream& ss, const char* p, int size, SrsMp4DumpContext dc, int line, int max)
{
    int limit = srs_min((max<0?size:max), size);

    for (int i = 0; i < (int)limit; i += line) {
        int nn_line_elems = srs_min(line, limit-i);
        srs_dumps_array(p+i, nn_line_elems, ss, dc, srs_mp4_pfn_hex, srs_mp4_delimiter_inspace);

        if (i + line < limit) {
            ss << "," << endl;
            srs_mp4_padding(ss, dc);
        }
    }
    return ss;
}

void srs_mp4_delimiter_inline(stringstream& ss, SrsMp4DumpContext dc)
{
    ss << ",";
}

void srs_mp4_delimiter_inspace(stringstream& ss, SrsMp4DumpContext dc)
{
    ss << ", ";
}

void srs_mp4_delimiter_newline(stringstream& ss, SrsMp4DumpContext dc)
{
    ss << endl;
    srs_mp4_padding(ss, dc);
}

int srs_mp4_string_length(string v)
{
    return (int)v.length()+1;
}

void srs_mp4_string_write(SrsBuffer* buf, string v)
{
    if (!v.empty()) {
        buf->write_bytes((char*)v.data(), (int)v.length());
    }
    buf->write_1bytes(0x00);
}

srs_error_t srs_mp4_string_read(SrsBuffer* buf, string& v, int left)
{
    srs_error_t err = srs_success;
    
    if (left == 0) {
        return err;
    }
    
    char* start = buf->data() + buf->pos();
    size_t len = strnlen(start, left);
    
    if ((int)len == left) {
        return srs_error_new(ERROR_MP4_BOX_STRING, "string corrupt, left=%d", left);
    }
    
    v.append(start, len);
    buf->skip((int)len + 1);
    
    return err;
}

SrsMp4DumpContext::SrsMp4DumpContext()
{
    level = 0;
    summary = false;
}

SrsMp4DumpContext::~SrsMp4DumpContext()
{
}

SrsMp4DumpContext SrsMp4DumpContext::indent()
{
    SrsMp4DumpContext ctx = *this;
    ctx.level++;
    return ctx;
}

SrsMp4Box::SrsMp4Box()
{
    smallsize = 0;
    largesize = 0;
    start_pos = 0;
    type = SrsMp4BoxTypeForbidden;
}

SrsMp4Box::~SrsMp4Box()
{
    vector<SrsMp4Box*>::iterator it;
    for (it = boxes.begin(); it != boxes.end(); ++it) {
        SrsMp4Box* box = *it;
        srs_freep(box);
    }
    boxes.clear();
    
}

uint64_t SrsMp4Box::sz()
{
    return smallsize == SRS_MP4_USE_LARGE_SIZE? largesize:smallsize;
}

int SrsMp4Box::sz_header()
{
    return nb_header();
}

int SrsMp4Box::update_size()
{
    uint64_t size = nb_bytes();

    if (size > 0xffffffff) {
        largesize = size;
    } else {
        smallsize = (uint32_t)size;
    }

    return (int)size;
}

int SrsMp4Box::left_space(SrsBuffer* buf)
{
    int left = (int)sz() - (buf->pos() - start_pos);
    return srs_max(0, left);
}

bool SrsMp4Box::is_ftyp()
{
    return type == SrsMp4BoxTypeFTYP;
}

bool SrsMp4Box::is_moov()
{
    return type == SrsMp4BoxTypeMOOV;
}

bool SrsMp4Box::is_mdat()
{
    return type == SrsMp4BoxTypeMDAT;
}

SrsMp4Box* SrsMp4Box::get(SrsMp4BoxType bt)
{
    vector<SrsMp4Box*>::iterator it;
    for (it = boxes.begin(); it != boxes.end(); ++it) {
        SrsMp4Box* box = *it;
        
        if (box->type == bt) {
            return box;
        }
    }
    
    return NULL;
}

int SrsMp4Box::remove(SrsMp4BoxType bt)
{
    int nb_removed = 0;
    
    vector<SrsMp4Box*>::iterator it;
    for (it = boxes.begin(); it != boxes.end();) {
        SrsMp4Box* box = *it;
        
        if (box->type == bt) {
            it = boxes.erase(it);
            srs_freep(box);
        } else {
            ++it;
        }
    }
    
    return nb_removed;
}

void SrsMp4Box::append(SrsMp4Box* box)
{
    boxes.push_back(box);
}

stringstream& SrsMp4Box::dumps(stringstream& ss, SrsMp4DumpContext dc)
{
    srs_mp4_padding(ss, dc);
    srs_print_mp4_type(ss, (uint32_t)type);
    
    ss << ", " << sz();
    if (smallsize == SRS_MP4_USE_LARGE_SIZE) {
        ss << "(large)";
    }
    ss << "B";
    
    dumps_detail(ss, dc);
    
    if (!boxes.empty()) {
        ss << ", " << boxes.size() << " boxes";
    }
    
    // If there contained boxes in header,
    // which means the last box has already output the endl.
    if (!boxes_in_header()) {
        ss << endl;
    }
    
    vector<SrsMp4Box*>::iterator it;
    for (it = boxes.begin(); it != boxes.end(); ++it) {
        SrsMp4Box* box = *it;
        box->dumps(ss, dc.indent());
    }
    
    return ss;
}

srs_error_t SrsMp4Box::discovery(SrsBuffer* buf, SrsMp4Box** ppbox)
{
    *ppbox = NULL;
    
    srs_error_t err = srs_success;
    
    if (!buf->require(8)) {
        return srs_error_new(ERROR_MP4_BOX_REQUIRE_SPACE, "requires 8 only %d bytes", buf->left());
    }
    
    // Discovery the size and type.
    uint64_t largesize = 0;
    uint32_t smallsize = (uint32_t)buf->read_4bytes();
    SrsMp4BoxType type = (SrsMp4BoxType)buf->read_4bytes();
    if (smallsize == SRS_MP4_USE_LARGE_SIZE) {
        if (!buf->require(8)) {
            return srs_error_new(ERROR_MP4_BOX_REQUIRE_SPACE, "requires 16 only %d bytes", buf->left());
        }
        largesize = (uint64_t)buf->read_8bytes();
        buf->skip(-8);
    }
    buf->skip(-8);
    
    // Only support 31bits size.
    if (largesize > 0x7fffffff) {
        return srs_error_new(ERROR_MP4_BOX_OVERFLOW, "overflow 31bits, largesize=%" PRId64, largesize);
    }
    
    SrsMp4Box* box = NULL;
    switch(type) {
        case SrsMp4BoxTypeFTYP: box = new SrsMp4FileTypeBox(); break;
        case SrsMp4BoxTypeMDAT: box = new SrsMp4MediaDataBox(); break;
        case SrsMp4BoxTypeMOOV: box = new SrsMp4MovieBox(); break;
        case SrsMp4BoxTypeMVHD: box = new SrsMp4MovieHeaderBox(); break;
        case SrsMp4BoxTypeTRAK: box = new SrsMp4TrackBox(); break;
        case SrsMp4BoxTypeTKHD: box = new SrsMp4TrackHeaderBox(); break;
        case SrsMp4BoxTypeEDTS: box = new SrsMp4EditBox(); break;
        case SrsMp4BoxTypeELST: box = new SrsMp4EditListBox(); break;
        case SrsMp4BoxTypeMDIA: box = new SrsMp4MediaBox(); break;
        case SrsMp4BoxTypeMDHD: box = new SrsMp4MediaHeaderBox(); break;
        case SrsMp4BoxTypeHDLR: box = new SrsMp4HandlerReferenceBox(); break;
        case SrsMp4BoxTypeMINF: box = new SrsMp4MediaInformationBox(); break;
        case SrsMp4BoxTypeVMHD: box = new SrsMp4VideoMeidaHeaderBox(); break;
        case SrsMp4BoxTypeSMHD: box = new SrsMp4SoundMeidaHeaderBox(); break;
        case SrsMp4BoxTypeDINF: box = new SrsMp4DataInformationBox(); break;
        case SrsMp4BoxTypeURL: box = new SrsMp4DataEntryUrlBox(); break;
        case SrsMp4BoxTypeURN: box = new SrsMp4DataEntryUrnBox(); break;
        case SrsMp4BoxTypeDREF: box = new SrsMp4DataReferenceBox(); break;
        case SrsMp4BoxTypeSTBL: box = new SrsMp4SampleTableBox(); break;
        case SrsMp4BoxTypeSTSD: box = new SrsMp4SampleDescriptionBox(); break;
        case SrsMp4BoxTypeSTTS: box = new SrsMp4DecodingTime2SampleBox(); break;
        case SrsMp4BoxTypeCTTS: box = new SrsMp4CompositionTime2SampleBox(); break;
        case SrsMp4BoxTypeSTSS: box = new SrsMp4SyncSampleBox(); break;
        case SrsMp4BoxTypeSTSC: box = new SrsMp4Sample2ChunkBox(); break;
        case SrsMp4BoxTypeSTCO: box = new SrsMp4ChunkOffsetBox(); break;
        case SrsMp4BoxTypeCO64: box = new SrsMp4ChunkLargeOffsetBox(); break;
        case SrsMp4BoxTypeSTSZ: box = new SrsMp4SampleSizeBox(); break;
        case SrsMp4BoxTypeAVC1: box = new SrsMp4VisualSampleEntry(); break;
        case SrsMp4BoxTypeAVCC: box = new SrsMp4AvccBox(); break;
        case SrsMp4BoxTypeMP4A: box = new SrsMp4AudioSampleEntry(); break;
        case SrsMp4BoxTypeESDS: box = new SrsMp4EsdsBox(); break;
        case SrsMp4BoxTypeUDTA: box = new SrsMp4UserDataBox(); break;
        case SrsMp4BoxTypeMVEX: box = new SrsMp4MovieExtendsBox(); break;
        case SrsMp4BoxTypeTREX: box = new SrsMp4TrackExtendsBox(); break;
        case SrsMp4BoxTypeSTYP: box = new SrsMp4SegmentTypeBox(); break;
        case SrsMp4BoxTypeMOOF: box = new SrsMp4MovieFragmentBox(); break;
        case SrsMp4BoxTypeMFHD: box = new SrsMp4MovieFragmentHeaderBox(); break;
        case SrsMp4BoxTypeTRAF: box = new SrsMp4TrackFragmentBox(); break;
        case SrsMp4BoxTypeTFHD: box = new SrsMp4TrackFragmentHeaderBox(); break;
        case SrsMp4BoxTypeTFDT: box = new SrsMp4TrackFragmentDecodeTimeBox(); break;
        case SrsMp4BoxTypeTRUN: box = new SrsMp4TrackFragmentRunBox(); break;
        case SrsMp4BoxTypeSIDX: box = new SrsMp4SegmentIndexBox(); break;
        // Skip some unknown boxes.
        case SrsMp4BoxTypeFREE: case SrsMp4BoxTypeSKIP: case SrsMp4BoxTypePASP:
        case SrsMp4BoxTypeUUID: default:
            box = new SrsMp4FreeSpaceBox(type); break;
    }
    
    if (box) {
        box->smallsize = smallsize;
        box->largesize = largesize;
        box->type = type;
        *ppbox = box;
    }
    
    return err;
}

int SrsMp4Box::nb_bytes()
{
    int sz = nb_header();
    
    vector<SrsMp4Box*>::iterator it;
    for (it = boxes.begin(); it != boxes.end(); ++it) {
        SrsMp4Box* box = *it;
        sz += box->nb_bytes();
    }
    
    return sz;
}

srs_error_t SrsMp4Box::encode(SrsBuffer* buf)
{
    srs_error_t err = srs_success;

    update_size();
    
    start_pos = buf->pos();
    
    if ((err = encode_header(buf)) != srs_success) {
        return srs_error_wrap(err, "encode box header");
    }
    
    if ((err = encode_boxes(buf)) != srs_success) {
        return srs_error_wrap(err, "encode contained boxes");
    }
    
    return err;
}

srs_error_t SrsMp4Box::decode(SrsBuffer* buf)
{
    srs_error_t err = srs_success;
    
    start_pos = buf->pos();
    
    if ((err = decode_header(buf)) != srs_success) {
        return srs_error_wrap(err, "decode box header");
    }
    
    if ((err = decode_boxes(buf)) != srs_success) {
        return srs_error_wrap(err, "decode contained boxes");
    }
    
    return err;
}

srs_error_t SrsMp4Box::encode_boxes(SrsBuffer* buf)
{
    srs_error_t err = srs_success;
    
    vector<SrsMp4Box*>::iterator it;
    for (it = boxes.begin(); it != boxes.end(); ++it) {
        SrsMp4Box* box = *it;
        if ((err = box->encode(buf)) != srs_success) {
            return srs_error_wrap(err, "encode contained box");
        }
    }
    
    return err;
}

srs_error_t SrsMp4Box::decode_boxes(SrsBuffer* buf)
{
    srs_error_t err = srs_success;
    
    int left = left_space(buf);
    while (left > 0) {
        SrsMp4Box* box = NULL;
        if ((err = discovery(buf, &box)) != srs_success) {
            return srs_error_wrap(err, "discovery contained box");
        }
        
        srs_assert(box);
        if ((err = box->decode(buf)) != srs_success) {
            srs_freep(box);
            return srs_error_wrap(err, "decode contained box");
        }
        
        boxes.push_back(box);
        left -= box->sz();
    }
    
    return err;
}

int SrsMp4Box::nb_header()
{
    int size = 8;
    if (smallsize == SRS_MP4_USE_LARGE_SIZE) {
        size += 8;
    }
    
    if (type == SrsMp4BoxTypeUUID) {
        size += 16;
    }
    
    return size;
}

srs_error_t SrsMp4Box::encode_header(SrsBuffer* buf)
{
    srs_error_t err = srs_success;
    
    // Only support 31bits size.
    if (sz() > 0x7fffffff) {
        return srs_error_new(ERROR_MP4_BOX_OVERFLOW, "box size overflow 31bits, size=%" PRId64, sz());
    }
    
    int size = SrsMp4Box::nb_header();
    if (!buf->require(size)) {
        return srs_error_new(ERROR_MP4_BOX_REQUIRE_SPACE, "requires %d only %d bytes", size, buf->left());
    }
    
    buf->write_4bytes(smallsize);
    if (smallsize == SRS_MP4_USE_LARGE_SIZE) {
        buf->write_8bytes(largesize);
    }
    buf->write_4bytes(type);
    
    if (type == SrsMp4BoxTypeUUID) {
        buf->write_bytes(&usertype[0], 16);
    }
    
    int lrsz = nb_header() - SrsMp4Box::nb_header();
    if (!buf->require(lrsz)) {
        return srs_error_new(ERROR_MP4_BOX_REQUIRE_SPACE, "box requires %d only %d bytes", lrsz, buf->left());
    }
    
    return err;
}

srs_error_t SrsMp4Box::decode_header(SrsBuffer* buf)
{
    srs_error_t err = srs_success;
    
    if (!buf->require(8)) {
        return srs_error_new(ERROR_MP4_BOX_REQUIRE_SPACE, "requires 8 only %d bytes", buf->left());
    }
    smallsize = (uint32_t)buf->read_4bytes();
    type = (SrsMp4BoxType)buf->read_4bytes();
    
    if (smallsize == SRS_MP4_EOF_SIZE) {
        srs_trace("MP4 box EOF.");
        return err;
    }
    
    if (smallsize == SRS_MP4_USE_LARGE_SIZE) {
        if (!buf->require(8)) {
            return srs_error_new(ERROR_MP4_BOX_REQUIRE_SPACE, "box requires 8 only %d bytes", buf->left());
        }
        largesize = (uint64_t)buf->read_8bytes();
    }
    
    // Only support 31bits size.
    if (sz() > 0x7fffffff) {
        return srs_error_new(ERROR_MP4_BOX_OVERFLOW, "box size overflow 31bits, size=%" PRId64, sz());
    }
    
    if (type == SrsMp4BoxTypeUUID) {
        if (!buf->require(16)) {
            return srs_error_new(ERROR_MP4_BOX_REQUIRE_SPACE, "box requires 16 only %d bytes", buf->left());
        }
        usertype.resize(16);
        buf->read_bytes(&usertype[0], 16);
    }
    
    // The left required size, determined by the default version(0).
    int lrsz = nb_header() - SrsMp4Box::nb_header();
    if (!buf->require(lrsz)) {
        return srs_error_new(ERROR_MP4_BOX_REQUIRE_SPACE, "box requires %d only %d bytes", lrsz, buf->left());
    }
    
    return err;
}

bool SrsMp4Box::boxes_in_header()
{
    return false;
}

stringstream& SrsMp4Box::dumps_detail(stringstream& ss, SrsMp4DumpContext dc)
{
    return ss;
}

SrsMp4FullBox::SrsMp4FullBox()
{
    version = 0;
    flags = 0;
}

SrsMp4FullBox::~SrsMp4FullBox()
{
}

int SrsMp4FullBox::nb_header()
{
    return SrsMp4Box::nb_header() + 1 + 3;
}

srs_error_t SrsMp4FullBox::encode_header(SrsBuffer* buf)
{
    srs_error_t err = srs_success;
    
    if ((err = SrsMp4Box::encode_header(buf)) != srs_success) {
        return srs_error_wrap(err, "encode header");
    }
    
    if (!buf->require(4)) {
        return srs_error_new(ERROR_MP4_BOX_REQUIRE_SPACE, "full box requires 4 only %d bytes", buf->left());
    }
    
    buf->write_1bytes(version);
    buf->write_3bytes(flags);
    
    return err;
}

srs_error_t SrsMp4FullBox::decode_header(SrsBuffer* buf)
{
    srs_error_t err = srs_success;
    
    if ((err = SrsMp4Box::decode_header(buf)) != srs_success) {
        return srs_error_wrap(err, "decode header");
    }
    
    if (!buf->require(4)) {
        return srs_error_new(ERROR_MP4_BOX_REQUIRE_SPACE, "full box requires 4 only %d bytes", buf->left());
    }
    
    flags = (uint32_t)buf->read_4bytes();
    
    version = (uint8_t)((flags >> 24) & 0xff);
    flags &= 0x00ffffff;
    
    // The left required size, determined by the version.
    int lrsz = nb_header() - SrsMp4FullBox::nb_header();
    if (!buf->require(lrsz)) {
        return srs_error_new(ERROR_MP4_BOX_REQUIRE_SPACE, "full box requires %d only %d bytes", lrsz, buf->left());
    }
    
    return err;
}

stringstream& SrsMp4FullBox::dumps_detail(stringstream& ss, SrsMp4DumpContext dc)
{
    SrsMp4Box::dumps_detail(ss, dc);
    
    ss << ", FB(4B";
    
    if (version != 0 || flags != 0) {
        ss << ",V" << uint32_t(version)
            << ",0x" << std::setw(2) << std::setfill('0') << std::hex << flags << std::dec;
    }
    
    ss << ")";
    
    return ss;
}

SrsMp4FileTypeBox::SrsMp4FileTypeBox()
{
    type = SrsMp4BoxTypeFTYP;
    major_brand = SrsMp4BoxBrandForbidden;
    minor_version = 0;
}

SrsMp4FileTypeBox::~SrsMp4FileTypeBox()
{
}

void SrsMp4FileTypeBox::set_compatible_brands(SrsMp4BoxBrand b0, SrsMp4BoxBrand b1)
{
    compatible_brands.resize(2);
    compatible_brands[0] = b0;
    compatible_brands[1] = b1;
}

void SrsMp4FileTypeBox::set_compatible_brands(SrsMp4BoxBrand b0, SrsMp4BoxBrand b1, SrsMp4BoxBrand b2, SrsMp4BoxBrand b3)
{
    compatible_brands.resize(4);
    compatible_brands[0] = b0;
    compatible_brands[1] = b1;
    compatible_brands[2] = b2;
    compatible_brands[3] = b3;
}

int SrsMp4FileTypeBox::nb_header()
{
    return (int)(SrsMp4Box::nb_header() + 8 + compatible_brands.size() * 4);
}

srs_error_t SrsMp4FileTypeBox::encode_header(SrsBuffer* buf)
{
    srs_error_t err = srs_success;
    
    if ((err = SrsMp4Box::encode_header(buf)) != srs_success) {
        return srs_error_wrap(err, "encode header");
    }
    
    buf->write_4bytes(major_brand);
    buf->write_4bytes(minor_version);
    
    for (size_t i = 0; i < (size_t)compatible_brands.size(); i++) {
        buf->write_4bytes(compatible_brands[i]);
    }
    
    return err;
}

srs_error_t SrsMp4FileTypeBox::decode_header(SrsBuffer* buf)
{
    srs_error_t err = srs_success;
    
    if ((err = SrsMp4Box::decode_header(buf)) != srs_success) {
        return srs_error_wrap(err, "decode header");
    }
    
    major_brand = (SrsMp4BoxBrand)buf->read_4bytes();
    minor_version = buf->read_4bytes();
    
    // Compatible brands to the end of the box.
    int left = left_space(buf);
    
    if (left > 0) {
        compatible_brands.resize(left / 4);
    }
    
    for (int i = 0; left > 0; i++, left -= 4){
        compatible_brands[i] = (SrsMp4BoxBrand)buf->read_4bytes();
    }
    
    return err;
}

stringstream& SrsMp4FileTypeBox::dumps_detail(stringstream& ss, SrsMp4DumpContext dc)
{
    SrsMp4Box::dumps_detail(ss, dc);
    
    ss << ", brands:";
    srs_print_mp4_type(ss, (uint32_t)major_brand);
    
    ss << "," << minor_version;
    
    if (!compatible_brands.empty()) {
        ss << "(";
        srs_dumps_array(compatible_brands, ss, dc, srs_mp4_pfn_type, srs_mp4_delimiter_inline);
        ss << ")";
    }
    return ss;
}

SrsMp4SegmentTypeBox::SrsMp4SegmentTypeBox()
{
    type = SrsMp4BoxTypeSTYP;
}

SrsMp4SegmentTypeBox::~SrsMp4SegmentTypeBox()
{
}

SrsMp4MovieFragmentBox::SrsMp4MovieFragmentBox()
{
    type = SrsMp4BoxTypeMOOF;
}

SrsMp4MovieFragmentBox::~SrsMp4MovieFragmentBox()
{
}

SrsMp4MovieFragmentHeaderBox* SrsMp4MovieFragmentBox::mfhd()
{
    SrsMp4Box* box = get(SrsMp4BoxTypeMFHD);
    return dynamic_cast<SrsMp4MovieFragmentHeaderBox*>(box);
}

void SrsMp4MovieFragmentBox::set_mfhd(SrsMp4MovieFragmentHeaderBox* v)
{
    remove(SrsMp4BoxTypeMFHD);
    boxes.push_back(v);
}

SrsMp4TrackFragmentBox* SrsMp4MovieFragmentBox::traf()
{
    SrsMp4Box* box = get(SrsMp4BoxTypeTRAF);
    return dynamic_cast<SrsMp4TrackFragmentBox*>(box);
}

void SrsMp4MovieFragmentBox::set_traf(SrsMp4TrackFragmentBox* v)
{
    remove(SrsMp4BoxTypeTRAF);
    boxes.push_back(v);
}

SrsMp4MovieFragmentHeaderBox::SrsMp4MovieFragmentHeaderBox()
{
    type = SrsMp4BoxTypeMFHD;
    
    sequence_number = 0;
}

SrsMp4MovieFragmentHeaderBox::~SrsMp4MovieFragmentHeaderBox()
{
}

int SrsMp4MovieFragmentHeaderBox::nb_header()
{
    return SrsMp4FullBox::nb_header() + 4;
}

srs_error_t SrsMp4MovieFragmentHeaderBox::encode_header(SrsBuffer* buf)
{
    srs_error_t err = srs_success;
    
    if ((err = SrsMp4FullBox::encode_header(buf)) != srs_success) {
        return srs_error_wrap(err, "encode header");
    }
    
    buf->write_4bytes(sequence_number);
    
    return err;
}

srs_error_t SrsMp4MovieFragmentHeaderBox::decode_header(SrsBuffer* buf)
{
    srs_error_t err = srs_success;
    
    if ((err = SrsMp4FullBox::decode_header(buf)) != srs_success) {
        return srs_error_wrap(err, "decode header");
    }
    
    sequence_number = buf->read_4bytes();
    
    return err;
}

stringstream& SrsMp4MovieFragmentHeaderBox::dumps_detail(stringstream& ss, SrsMp4DumpContext dc)
{
    SrsMp4FullBox::dumps_detail(ss, dc);
    
    ss << ", sequence=" << sequence_number;
    return ss;
}

SrsMp4TrackFragmentBox::SrsMp4TrackFragmentBox()
{
    type = SrsMp4BoxTypeTRAF;
}

SrsMp4TrackFragmentBox::~SrsMp4TrackFragmentBox()
{
}

SrsMp4TrackFragmentHeaderBox* SrsMp4TrackFragmentBox::tfhd()
{
    SrsMp4Box* box = get(SrsMp4BoxTypeTFHD);
    return dynamic_cast<SrsMp4TrackFragmentHeaderBox*>(box);
}

void SrsMp4TrackFragmentBox::set_tfhd(SrsMp4TrackFragmentHeaderBox* v)
{
    remove(SrsMp4BoxTypeTFHD);
    boxes.push_back(v);
}

SrsMp4TrackFragmentDecodeTimeBox* SrsMp4TrackFragmentBox::tfdt()
{
    SrsMp4Box* box = get(SrsMp4BoxTypeTFDT);
    return dynamic_cast<SrsMp4TrackFragmentDecodeTimeBox*>(box);
}

void SrsMp4TrackFragmentBox::set_tfdt(SrsMp4TrackFragmentDecodeTimeBox* v)
{
    remove(SrsMp4BoxTypeTFDT);
    boxes.push_back(v);
}

SrsMp4TrackFragmentRunBox* SrsMp4TrackFragmentBox::trun()
{
    SrsMp4Box* box = get(SrsMp4BoxTypeTRUN);
    return dynamic_cast<SrsMp4TrackFragmentRunBox*>(box);
}

void SrsMp4TrackFragmentBox::set_trun(SrsMp4TrackFragmentRunBox* v)
{
    remove(SrsMp4BoxTypeTRUN);
    boxes.push_back(v);
}

SrsMp4TrackFragmentHeaderBox::SrsMp4TrackFragmentHeaderBox()
{
    type = SrsMp4BoxTypeTFHD;
    
    flags = 0;
    base_data_offset = 0;
    track_id = sample_description_index = 0;
    default_sample_duration = default_sample_size = 0;
    default_sample_flags = 0;
}

SrsMp4TrackFragmentHeaderBox::~SrsMp4TrackFragmentHeaderBox()
{
}

int SrsMp4TrackFragmentHeaderBox::nb_header()
{
    int size = SrsMp4FullBox::nb_header() + 4;
    
    if ((flags&SrsMp4TfhdFlagsBaseDataOffset) == SrsMp4TfhdFlagsBaseDataOffset) {
        size += 8;
    }
    if ((flags&SrsMp4TfhdFlagsSampleDescriptionIndex) == SrsMp4TfhdFlagsSampleDescriptionIndex) {
        size += 4;
    }
    if ((flags&SrsMp4TfhdFlagsDefaultSampleDuration) == SrsMp4TfhdFlagsDefaultSampleDuration) {
        size += 4;
    }
    if ((flags&SrsMp4TfhdFlagsDefautlSampleSize) == SrsMp4TfhdFlagsDefautlSampleSize) {
        size += 4;
    }
    if ((flags&SrsMp4TfhdFlagsDefaultSampleFlags) == SrsMp4TfhdFlagsDefaultSampleFlags) {
        size += 4;
    }
    
    return size;
}

srs_error_t SrsMp4TrackFragmentHeaderBox::encode_header(SrsBuffer* buf)
{
    srs_error_t err = srs_success;
    
    if ((err = SrsMp4FullBox::encode_header(buf)) != srs_success) {
        return srs_error_wrap(err, "encode header");
    }
    
    buf->write_4bytes(track_id);
    
    if ((flags&SrsMp4TfhdFlagsBaseDataOffset) == SrsMp4TfhdFlagsBaseDataOffset) {
        buf->write_8bytes(base_data_offset);
    }
    if ((flags&SrsMp4TfhdFlagsSampleDescriptionIndex) == SrsMp4TfhdFlagsSampleDescriptionIndex) {
        buf->write_4bytes(sample_description_index);
    }
    if ((flags&SrsMp4TfhdFlagsDefaultSampleDuration) == SrsMp4TfhdFlagsDefaultSampleDuration) {
        buf->write_4bytes(default_sample_duration);
    }
    if ((flags&SrsMp4TfhdFlagsDefautlSampleSize) == SrsMp4TfhdFlagsDefautlSampleSize) {
        buf->write_4bytes(default_sample_size);
    }
    if ((flags&SrsMp4TfhdFlagsDefaultSampleFlags) == SrsMp4TfhdFlagsDefaultSampleFlags) {
        buf->write_4bytes(default_sample_flags);
    }
    
    return err;
}

srs_error_t SrsMp4TrackFragmentHeaderBox::decode_header(SrsBuffer* buf)
{
    srs_error_t err = srs_success;
    
    if ((err = SrsMp4FullBox::decode_header(buf)) != srs_success) {
        return srs_error_wrap(err, "decode header");
    }
    
    track_id = buf->read_4bytes();
    
    if ((flags&SrsMp4TfhdFlagsBaseDataOffset) == SrsMp4TfhdFlagsBaseDataOffset) {
        base_data_offset = buf->read_8bytes();
    }
    if ((flags&SrsMp4TfhdFlagsSampleDescriptionIndex) == SrsMp4TfhdFlagsSampleDescriptionIndex) {
        sample_description_index = buf->read_4bytes();
    }
    if ((flags&SrsMp4TfhdFlagsDefaultSampleDuration) == SrsMp4TfhdFlagsDefaultSampleDuration) {
        default_sample_duration = buf->read_4bytes();
    }
    if ((flags&SrsMp4TfhdFlagsDefautlSampleSize) == SrsMp4TfhdFlagsDefautlSampleSize) {
        default_sample_size = buf->read_4bytes();
    }
    if ((flags&SrsMp4TfhdFlagsDefaultSampleFlags) == SrsMp4TfhdFlagsDefaultSampleFlags) {
        default_sample_flags = buf->read_4bytes();
    }
    
    return err;
}

stringstream& SrsMp4TrackFragmentHeaderBox::dumps_detail(stringstream& ss, SrsMp4DumpContext dc)
{
    SrsMp4FullBox::dumps_detail(ss, dc);
    
    ss << ", track=" << track_id;
    
    if ((flags&SrsMp4TfhdFlagsBaseDataOffset) == SrsMp4TfhdFlagsBaseDataOffset) {
        ss << ", bdo=" << base_data_offset;
    }
    if ((flags&SrsMp4TfhdFlagsSampleDescriptionIndex) == SrsMp4TfhdFlagsSampleDescriptionIndex) {
        ss << ", sdi=" << sample_description_index;
    }
    if ((flags&SrsMp4TfhdFlagsDefaultSampleDuration) == SrsMp4TfhdFlagsDefaultSampleDuration) {
        ss << ", dsu=" << default_sample_duration;
    }
    if ((flags&SrsMp4TfhdFlagsDefautlSampleSize) == SrsMp4TfhdFlagsDefautlSampleSize) {
        ss << ", dss=" << default_sample_size;
    }
    if ((flags&SrsMp4TfhdFlagsDefaultSampleFlags) == SrsMp4TfhdFlagsDefaultSampleFlags) {
        ss << ", dsf=" << default_sample_flags;
    }
    
    if ((flags&SrsMp4TfhdFlagsDurationIsEmpty) == SrsMp4TfhdFlagsDurationIsEmpty) {
        ss << ", empty-duration";
    }
    if ((flags&SrsMp4TfhdFlagsDefaultBaseIsMoof) == SrsMp4TfhdFlagsDefaultBaseIsMoof) {
        ss << ", moof-base";
    }
    
    return ss;
}

SrsMp4TrackFragmentDecodeTimeBox::SrsMp4TrackFragmentDecodeTimeBox()
{
    type = SrsMp4BoxTypeTFDT;
    base_media_decode_time = 0;
}

SrsMp4TrackFragmentDecodeTimeBox::~SrsMp4TrackFragmentDecodeTimeBox()
{
}

int SrsMp4TrackFragmentDecodeTimeBox::nb_header()
{
    return SrsMp4FullBox::nb_header() + (version? 8:4);
}

srs_error_t SrsMp4TrackFragmentDecodeTimeBox::encode_header(SrsBuffer* buf)
{
    srs_error_t err = srs_success;
    
    if ((err = SrsMp4FullBox::encode_header(buf)) != srs_success) {
        return srs_error_wrap(err, "encode header");
    }
    
    if (version) {
        buf->write_8bytes(base_media_decode_time);
    } else {
        buf->write_4bytes((uint32_t)base_media_decode_time);
    }
    
    return err;
}

srs_error_t SrsMp4TrackFragmentDecodeTimeBox::decode_header(SrsBuffer* buf)
{
    srs_error_t err = srs_success;
    
    if ((err = SrsMp4FullBox::decode_header(buf)) != srs_success) {
        return srs_error_wrap(err, "decode header");
    }
    
    if (version) {
        base_media_decode_time = buf->read_8bytes();
    } else {
        base_media_decode_time = buf->read_4bytes();
    }
    
    return err;
}

stringstream& SrsMp4TrackFragmentDecodeTimeBox::dumps_detail(stringstream& ss, SrsMp4DumpContext dc)
{
    SrsMp4FullBox::dumps_detail(ss, dc);
    
    ss << ", bmdt=" << base_media_decode_time;
    
    return ss;
}

SrsMp4TrunEntry::SrsMp4TrunEntry(SrsMp4FullBox* o)
{
    owner = o;
    sample_duration = sample_size = sample_flags = 0;
    sample_composition_time_offset = 0;
}

SrsMp4TrunEntry::~SrsMp4TrunEntry()
{
}

int SrsMp4TrunEntry::nb_bytes()
{
    int size = 0;
    
    if ((owner->flags&SrsMp4TrunFlagsSampleDuration) == SrsMp4TrunFlagsSampleDuration) {
        size += 4;
    }
    if ((owner->flags&SrsMp4TrunFlagsSampleSize) == SrsMp4TrunFlagsSampleSize) {
        size += 4;
    }
    if ((owner->flags&SrsMp4TrunFlagsSampleFlag) == SrsMp4TrunFlagsSampleFlag) {
        size += 4;
    }
    if ((owner->flags&SrsMp4TrunFlagsSampleCtsOffset) == SrsMp4TrunFlagsSampleCtsOffset) {
        size += 4;
    }
    
    return size;
}

srs_error_t SrsMp4TrunEntry::encode(SrsBuffer* buf)
{
    srs_error_t err = srs_success;
    
    if ((owner->flags&SrsMp4TrunFlagsSampleDuration) == SrsMp4TrunFlagsSampleDuration) {
        buf->write_4bytes(sample_duration);
    }
    if ((owner->flags&SrsMp4TrunFlagsSampleSize) == SrsMp4TrunFlagsSampleSize) {
        buf->write_4bytes(sample_size);
    }
    if ((owner->flags&SrsMp4TrunFlagsSampleFlag) == SrsMp4TrunFlagsSampleFlag) {
        buf->write_4bytes(sample_flags);
    }
    if ((owner->flags&SrsMp4TrunFlagsSampleCtsOffset) == SrsMp4TrunFlagsSampleCtsOffset) {
        if (!owner->version) {
            uint32_t v = (uint32_t)sample_composition_time_offset;
            buf->write_4bytes(v);
        } else {
            int32_t v = (int32_t)sample_composition_time_offset;
            buf->write_4bytes(v);
        }
    }
    
    return err;
}

srs_error_t SrsMp4TrunEntry::decode(SrsBuffer* buf)
{
    srs_error_t err = srs_success;
    
    if ((owner->flags&SrsMp4TrunFlagsSampleDuration) == SrsMp4TrunFlagsSampleDuration) {
        sample_duration = buf->read_4bytes();
    }
    if ((owner->flags&SrsMp4TrunFlagsSampleSize) == SrsMp4TrunFlagsSampleSize) {
        sample_size = buf->read_4bytes();
    }
    if ((owner->flags&SrsMp4TrunFlagsSampleFlag) == SrsMp4TrunFlagsSampleFlag) {
        sample_flags = buf->read_4bytes();
    }
    if ((owner->flags&SrsMp4TrunFlagsSampleCtsOffset) == SrsMp4TrunFlagsSampleCtsOffset) {
        if (!owner->version) {
            uint32_t v = buf->read_4bytes();
            sample_composition_time_offset = v;
        } else {
            int32_t v = buf->read_4bytes();
            sample_composition_time_offset = v;
        }
    }
    
    return err;
}

stringstream& SrsMp4TrunEntry::dumps(stringstream& ss, SrsMp4DumpContext dc)
{
    if ((owner->flags&SrsMp4TrunFlagsSampleDuration) == SrsMp4TrunFlagsSampleDuration) {
        ss << "duration=" << sample_duration;
    }
    if ((owner->flags&SrsMp4TrunFlagsSampleSize) == SrsMp4TrunFlagsSampleSize) {
        ss << ", size=" << sample_size;
    }
    if ((owner->flags&SrsMp4TrunFlagsSampleFlag) == SrsMp4TrunFlagsSampleFlag) {
        ss << ", flags=" << sample_flags;
    }
    if ((owner->flags&SrsMp4TrunFlagsSampleCtsOffset) == SrsMp4TrunFlagsSampleCtsOffset) {
        ss << ", cts=" << sample_composition_time_offset;
    }
    return ss;
}

SrsMp4TrackFragmentRunBox::SrsMp4TrackFragmentRunBox()
{
    type = SrsMp4BoxTypeTRUN;
    first_sample_flags = 0;
    data_offset = 0;
}

SrsMp4TrackFragmentRunBox::~SrsMp4TrackFragmentRunBox()
{
    vector<SrsMp4TrunEntry*>::iterator it;
    for (it = entries.begin(); it != entries.end(); ++it) {
        SrsMp4TrunEntry* entry = *it;
        srs_freep(entry);
    }
}

int SrsMp4TrackFragmentRunBox::nb_header()
{
    int size = SrsMp4FullBox::nb_header() + 4;
    
    if ((flags&SrsMp4TrunFlagsDataOffset) == SrsMp4TrunFlagsDataOffset) {
        size += 4;
    }
    if ((flags&SrsMp4TrunFlagsFirstSample) == SrsMp4TrunFlagsFirstSample) {
        size += 4;
    }
    
    vector<SrsMp4TrunEntry*>::iterator it;
    for (it = entries.begin(); it != entries.end(); ++it) {
        SrsMp4TrunEntry* entry = *it;
        size += entry->nb_bytes();
    }
    
    return size;
}

srs_error_t SrsMp4TrackFragmentRunBox::encode_header(SrsBuffer* buf)
{
    srs_error_t err = srs_success;
    
    if ((err = SrsMp4FullBox::encode_header(buf)) != srs_success) {
        return srs_error_wrap(err, "encode header");
    }

    uint32_t sample_count = (uint32_t)entries.size();
    buf->write_4bytes(sample_count);
    
    if ((flags&SrsMp4TrunFlagsDataOffset) == SrsMp4TrunFlagsDataOffset) {
        buf->write_4bytes(data_offset);
    }
    if ((flags&SrsMp4TrunFlagsFirstSample) == SrsMp4TrunFlagsFirstSample) {
        buf->write_4bytes(first_sample_flags);
    }
    
    vector<SrsMp4TrunEntry*>::iterator it;
    for (it = entries.begin(); it != entries.end(); ++it) {
        SrsMp4TrunEntry* entry = *it;
        if ((err = entry->encode(buf)) != srs_success) {
            return srs_error_wrap(err, "encode entry");
        }
    }
    
    return err;
}

srs_error_t SrsMp4TrackFragmentRunBox::decode_header(SrsBuffer* buf)
{
    srs_error_t err = srs_success;
    
    if ((err = SrsMp4FullBox::decode_header(buf)) != srs_success) {
        return srs_error_wrap(err, "decode header");
    }
    
    uint32_t sample_count = buf->read_4bytes();
    
    if ((flags&SrsMp4TrunFlagsDataOffset) == SrsMp4TrunFlagsDataOffset) {
        data_offset = buf->read_4bytes();
    }
    if ((flags&SrsMp4TrunFlagsFirstSample) == SrsMp4TrunFlagsFirstSample) {
        first_sample_flags = buf->read_4bytes();
    }
    
    for (int i = 0; i < (int)sample_count; i++) {
        SrsMp4TrunEntry* entry = new SrsMp4TrunEntry(this);
        entries.push_back(entry);

        if (!buf->require(entry->nb_bytes())) {
            return srs_error_new(ERROR_MP4_BOX_REQUIRE_SPACE, "trun entry requires %d bytes", entry->nb_bytes());
        }
        
        if ((err = entry->decode(buf)) != srs_success) {
            return srs_error_wrap(err, "decode entry");
        }
    }
    
    return err;
}

stringstream& SrsMp4TrackFragmentRunBox::dumps_detail(stringstream& ss, SrsMp4DumpContext dc)
{
    SrsMp4FullBox::dumps_detail(ss, dc);

    uint32_t sample_count = (uint32_t)entries.size();
    ss << ", samples=" << sample_count;
    
    if ((flags&SrsMp4TrunFlagsDataOffset) == SrsMp4TrunFlagsDataOffset) {
        ss << ", data-offset=" << data_offset;
    }
    if ((flags&SrsMp4TrunFlagsFirstSample) == SrsMp4TrunFlagsFirstSample) {
        ss << ", first-sample=" << first_sample_flags;
    }
    
    if (sample_count > 0) {
        ss << endl;
        srs_mp4_padding(ss, dc.indent());
        srs_dumps_array(entries, ss, dc.indent(), srs_mp4_pfn_box2, srs_mp4_delimiter_newline);
    }
    
    return ss;
}

SrsMp4MediaDataBox::SrsMp4MediaDataBox()
{
    type = SrsMp4BoxTypeMDAT;
    nb_data = 0;
}

SrsMp4MediaDataBox::~SrsMp4MediaDataBox()
{
}

int SrsMp4MediaDataBox::nb_bytes()
{
    return SrsMp4Box::nb_header() + nb_data;
}

srs_error_t SrsMp4MediaDataBox::encode(SrsBuffer* buf)
{
    srs_error_t err = srs_success;
    
    if ((err = SrsMp4Box::encode(buf)) != srs_success) {
        return srs_error_wrap(err, "encode box");
    }
    
    return err;
}

srs_error_t SrsMp4MediaDataBox::decode(SrsBuffer* buf)
{
    srs_error_t err = srs_success;
    
    if ((err = SrsMp4Box::decode(buf)) != srs_success) {
        return srs_error_wrap(err, "decode box");
    }
    
    nb_data = (int)(sz() - nb_header());
    
    return err;
}

srs_error_t SrsMp4MediaDataBox::encode_boxes(SrsBuffer* buf)
{
    return srs_success;
}

srs_error_t SrsMp4MediaDataBox::decode_boxes(SrsBuffer* buf)
{
    return srs_success;
}

stringstream& SrsMp4MediaDataBox::dumps_detail(stringstream& ss, SrsMp4DumpContext dc)
{
    SrsMp4Box::dumps_detail(ss, dc);
    
    ss << ", total " << nb_data << " bytes";
    
    return ss;
}

SrsMp4FreeSpaceBox::SrsMp4FreeSpaceBox(SrsMp4BoxType v)
{
    type = v; // 'free' or 'skip'
}

SrsMp4FreeSpaceBox::~SrsMp4FreeSpaceBox()
{
}

int SrsMp4FreeSpaceBox::nb_header()
{
    return SrsMp4Box::nb_header() + (int)data.size();
}

srs_error_t SrsMp4FreeSpaceBox::encode_header(SrsBuffer* buf)
{
    srs_error_t err = srs_success;
    
    if ((err = SrsMp4Box::encode_header(buf)) != srs_success) {
        return srs_error_wrap(err, "encode header");
    }
    
    if (!data.empty()) {
        buf->write_bytes(&data[0], (int)data.size());
    }
    
    return err;
}

srs_error_t SrsMp4FreeSpaceBox::decode_header(SrsBuffer* buf)
{
    srs_error_t err = srs_success;
    
    if ((err = SrsMp4Box::decode_header(buf)) != srs_success) {
        return srs_error_wrap(err, "decode header");
    }
    
    int left = left_space(buf);
    if (left) {
        data.resize(left);
        buf->read_bytes(&data[0], left);
    }
    
    return err;
}

stringstream& SrsMp4FreeSpaceBox::dumps_detail(stringstream& ss, SrsMp4DumpContext dc)
{
    SrsMp4Box::dumps_detail(ss, dc);
    
    ss << ", free " << data.size() << "B";
    
    if (!data.empty()) {
        ss << endl;
        srs_mp4_padding(ss, dc.indent());
        srs_dumps_array(&data[0], (int)data.size(), ss, dc.indent(), srs_mp4_pfn_hex, srs_mp4_delimiter_inspace);
    }
    return ss;
}

SrsMp4MovieBox::SrsMp4MovieBox()
{
    type = SrsMp4BoxTypeMOOV;
}

SrsMp4MovieBox::~SrsMp4MovieBox()
{
}

SrsMp4MovieHeaderBox* SrsMp4MovieBox::mvhd()
{
    SrsMp4Box* box = get(SrsMp4BoxTypeMVHD);
    return dynamic_cast<SrsMp4MovieHeaderBox*>(box);
}

void SrsMp4MovieBox::set_mvhd(SrsMp4MovieHeaderBox* v)
{
    remove(SrsMp4BoxTypeMVHD);
    boxes.push_back(v);
}

SrsMp4MovieExtendsBox* SrsMp4MovieBox::mvex()
{
    SrsMp4Box* box = get(SrsMp4BoxTypeMVEX);
    return dynamic_cast<SrsMp4MovieExtendsBox*>(box);
}

void SrsMp4MovieBox::set_mvex(SrsMp4MovieExtendsBox* v)
{
    remove(SrsMp4BoxTypeMVEX);
    boxes.push_back(v);
}

SrsMp4TrackBox* SrsMp4MovieBox::video()
{
    for (int i = 0; i < (int)boxes.size(); i++) {
        SrsMp4Box* box = boxes.at(i);
        if (box->type == SrsMp4BoxTypeTRAK) {
            SrsMp4TrackBox* trak = dynamic_cast<SrsMp4TrackBox*>(box);
            if ((trak->track_type() & SrsMp4TrackTypeVideo) == SrsMp4TrackTypeVideo) {
                return trak;
            }
        }
    }
    return NULL;
}

SrsMp4TrackBox* SrsMp4MovieBox::audio()
{
    for (int i = 0; i < (int)boxes.size(); i++) {
        SrsMp4Box* box = boxes.at(i);
        if (box->type == SrsMp4BoxTypeTRAK) {
            SrsMp4TrackBox* trak = dynamic_cast<SrsMp4TrackBox*>(box);
            if ((trak->track_type() & SrsMp4TrackTypeAudio) == SrsMp4TrackTypeAudio) {
                return trak;
            }
        }
    }
    return NULL;
}

void SrsMp4MovieBox::add_trak(SrsMp4TrackBox* v)
{
    boxes.push_back(v);
}

int SrsMp4MovieBox::nb_vide_tracks()
{
    int nb_tracks = 0;
    
    for (int i = 0; i < (int)boxes.size(); i++) {
        SrsMp4Box* box = boxes.at(i);
        if (box->type == SrsMp4BoxTypeTRAK) {
            SrsMp4TrackBox* trak = dynamic_cast<SrsMp4TrackBox*>(box);
            if ((trak->track_type() & SrsMp4TrackTypeVideo) == SrsMp4TrackTypeVideo) {
                nb_tracks++;
            }
        }
    }
    
    return nb_tracks;
}

int SrsMp4MovieBox::nb_soun_tracks()
{
    int nb_tracks = 0;
    
    for (int i = 0; i < (int)boxes.size(); i++) {
        SrsMp4Box* box = boxes.at(i);
        if (box->type == SrsMp4BoxTypeTRAK) {
            SrsMp4TrackBox* trak = dynamic_cast<SrsMp4TrackBox*>(box);
            if ((trak->track_type() & SrsMp4TrackTypeAudio) == SrsMp4TrackTypeAudio) {
                nb_tracks++;
            }
        }
    }
    
    return nb_tracks;
}

int SrsMp4MovieBox::nb_header()
{
    return SrsMp4Box::nb_header();
}

srs_error_t SrsMp4MovieBox::encode_header(SrsBuffer* buf)
{
    srs_error_t err = srs_success;
    
    if ((err = SrsMp4Box::encode_header(buf)) != srs_success) {
        return srs_error_wrap(err, "encode header");
    }
    
    return err;
}

srs_error_t SrsMp4MovieBox::decode_header(SrsBuffer* buf)
{
    srs_error_t err = srs_success;
    
    if ((err = SrsMp4Box::decode_header(buf)) != srs_success) {
        return srs_error_wrap(err, "decode header");
    }
    
    return err;
}

SrsMp4MovieHeaderBox::SrsMp4MovieHeaderBox() : creation_time(0), modification_time(0), timescale(0), duration_in_tbn(0)
{
    type = SrsMp4BoxTypeMVHD;
    
    rate = 0x00010000; // typically 1.0
    volume = 0x0100; // typically, full volume
    reserved0 = 0;
    reserved1 = 0;
    
    int32_t v[] = {0x00010000, 0, 0, 0, 0x00010000, 0, 0, 0, 0x40000000};
    memcpy(matrix, v, 36);
    
    memset(pre_defined, 0, 24);
    
    next_track_ID = 0;
}

SrsMp4MovieHeaderBox::~SrsMp4MovieHeaderBox()
{
}

uint64_t SrsMp4MovieHeaderBox::duration()
{
    if (timescale <= 0) {
        return 0;
    }
    return duration_in_tbn * 1000 / timescale;
}

int SrsMp4MovieHeaderBox::nb_header()
{
    int size = SrsMp4FullBox::nb_header();
    
    if (version == 1) {
        size += 8+8+4+8;
    } else {
        size += 4+4+4+4;
    }
    
    size += 4+2+2+8+36+24+4;
    
    return size;
}

srs_error_t SrsMp4MovieHeaderBox::encode_header(SrsBuffer* buf)
{
    srs_error_t err = srs_success;
    
    if ((err = SrsMp4FullBox::encode_header(buf)) != srs_success) {
        return srs_error_wrap(err, "encode header");
    }
    
    if (version == 1) {
        buf->write_8bytes(creation_time);
        buf->write_8bytes(modification_time);
        buf->write_4bytes(timescale);
        buf->write_8bytes(duration_in_tbn);
    } else {
        buf->write_4bytes((uint32_t)creation_time);
        buf->write_4bytes((uint32_t)modification_time);
        buf->write_4bytes(timescale);
        buf->write_4bytes((uint32_t)duration_in_tbn);
    }
    
    buf->write_4bytes(rate);
    buf->write_2bytes(volume);
    buf->write_2bytes(reserved0);
    buf->write_8bytes(reserved1);
    for (int i = 0; i < 9; i++) {
        buf->write_4bytes(matrix[i]);
    }
    for (int i = 0; i < 6; i++) {
        buf->write_4bytes(pre_defined[i]);
    }
    buf->write_4bytes(next_track_ID);
    
    return err;
}

srs_error_t SrsMp4MovieHeaderBox::decode_header(SrsBuffer* buf)
{
    srs_error_t err = srs_success;
    
    if ((err = SrsMp4FullBox::decode_header(buf)) != srs_success) {
        return srs_error_wrap(err, "decode header");
    }
    
    if (version == 1) {
        creation_time = buf->read_8bytes();
        modification_time = buf->read_8bytes();
        timescale = buf->read_4bytes();
        duration_in_tbn = buf->read_8bytes();
    } else {
        creation_time = buf->read_4bytes();
        modification_time = buf->read_4bytes();
        timescale = buf->read_4bytes();
        duration_in_tbn = buf->read_4bytes();
    }
    
    rate = buf->read_4bytes();
    volume = buf->read_2bytes();
    buf->skip(2);
    buf->skip(8);
    for (int i = 0; i < 9; i++) {
        matrix[i] = buf->read_4bytes();
    }
    buf->skip(24);
    next_track_ID = buf->read_4bytes();
    
    return err;
}

stringstream& SrsMp4MovieHeaderBox::dumps_detail(stringstream& ss, SrsMp4DumpContext dc)
{
    SrsMp4FullBox::dumps_detail(ss, dc);
    
    ss << ", " << std::setprecision(2) << duration() << "ms, TBN=" << timescale << ", nTID=" << next_track_ID;
    return ss;
}

SrsMp4MovieExtendsBox::SrsMp4MovieExtendsBox()
{
    type = SrsMp4BoxTypeMVEX;
}

SrsMp4MovieExtendsBox::~SrsMp4MovieExtendsBox()
{
}

SrsMp4TrackExtendsBox* SrsMp4MovieExtendsBox::trex()
{
    SrsMp4Box* box = get(SrsMp4BoxTypeTREX);
    return dynamic_cast<SrsMp4TrackExtendsBox*>(box);
}

void SrsMp4MovieExtendsBox::set_trex(SrsMp4TrackExtendsBox* v)
{
    remove(SrsMp4BoxTypeTREX);
    boxes.push_back(v);
}

SrsMp4TrackExtendsBox::SrsMp4TrackExtendsBox()
{
    type = SrsMp4BoxTypeTREX;
    track_ID = default_sample_size = default_sample_flags = 0;
    default_sample_size = default_sample_duration = default_sample_description_index = 0;
}

SrsMp4TrackExtendsBox::~SrsMp4TrackExtendsBox()
{
}

int SrsMp4TrackExtendsBox::nb_header()
{
    return SrsMp4FullBox::nb_header() + 4*5;
}

srs_error_t SrsMp4TrackExtendsBox::encode_header(SrsBuffer* buf)
{
    srs_error_t err = srs_success;
    
    if ((err = SrsMp4FullBox::encode_header(buf)) != srs_success) {
        return srs_error_wrap(err, "encode header");
    }
    
    buf->write_4bytes(track_ID);
    buf->write_4bytes(default_sample_description_index);
    buf->write_4bytes(default_sample_duration);
    buf->write_4bytes(default_sample_size);
    buf->write_4bytes(default_sample_flags);
    
    return err;
}

srs_error_t SrsMp4TrackExtendsBox::decode_header(SrsBuffer* buf)
{
    srs_error_t err = srs_success;
    
    if ((err = SrsMp4FullBox::decode_header(buf)) != srs_success) {
        return srs_error_wrap(err, "decode header");
    }
    
    track_ID = buf->read_4bytes();
    default_sample_description_index = buf->read_4bytes();
    default_sample_duration = buf->read_4bytes();
    default_sample_size = buf->read_4bytes();
    default_sample_flags = buf->read_4bytes();
    
    return err;
}

stringstream& SrsMp4TrackExtendsBox::dumps_detail(stringstream& ss, SrsMp4DumpContext dc)
{
    SrsMp4FullBox::dumps_detail(ss, dc);
    
    ss << ", track=#" << track_ID << ", default-sample("
        << "index:" << default_sample_description_index << ", size:" << default_sample_size
        << ", duration:" << default_sample_duration << ", flags:" << default_sample_flags << ")";
    return ss;
}

SrsMp4TrackBox::SrsMp4TrackBox()
{
    type = SrsMp4BoxTypeTRAK;
}

SrsMp4TrackBox::~SrsMp4TrackBox()
{
}

SrsMp4TrackType SrsMp4TrackBox::track_type()
{
    // TODO: Maybe should discovery all mdia boxes.
    SrsMp4MediaBox* box = mdia();
    if (!box) {
        return SrsMp4TrackTypeForbidden;
    }
    return box->track_type();
}

SrsMp4TrackHeaderBox* SrsMp4TrackBox::tkhd()
{
    SrsMp4Box* box = get(SrsMp4BoxTypeTKHD);
    return dynamic_cast<SrsMp4TrackHeaderBox*>(box);
}

void SrsMp4TrackBox::set_tkhd(SrsMp4TrackHeaderBox* v)
{
    remove(SrsMp4BoxTypeTKHD);
    boxes.insert(boxes.begin(), v);
}

void SrsMp4TrackBox::set_edts(SrsMp4EditBox* v)
{
    remove(SrsMp4BoxTypeEDTS);
    boxes.insert(boxes.begin(), v);
}

SrsMp4ChunkOffsetBox* SrsMp4TrackBox::stco()
{
    SrsMp4SampleTableBox* box = stbl();
    return box? box->stco():NULL;
}

SrsMp4SampleSizeBox* SrsMp4TrackBox::stsz()
{
    SrsMp4SampleTableBox* box = stbl();
    return box? box->stsz():NULL;
}

SrsMp4Sample2ChunkBox* SrsMp4TrackBox::stsc()
{
    SrsMp4SampleTableBox* box = stbl();
    return box? box->stsc():NULL;
}

SrsMp4DecodingTime2SampleBox* SrsMp4TrackBox::stts()
{
    SrsMp4SampleTableBox* box = stbl();
    return box? box->stts():NULL;
}

SrsMp4CompositionTime2SampleBox* SrsMp4TrackBox::ctts()
{
    SrsMp4SampleTableBox* box = stbl();
    return box? box->ctts():NULL;
}

SrsMp4SyncSampleBox* SrsMp4TrackBox::stss()
{
    SrsMp4SampleTableBox* box = stbl();
    return box? box->stss():NULL;
}

SrsMp4MediaHeaderBox* SrsMp4TrackBox::mdhd()
{
    SrsMp4MediaBox* box = mdia();
    return box? box->mdhd():NULL;
}

SrsVideoCodecId SrsMp4TrackBox::vide_codec()
{
    SrsMp4SampleDescriptionBox* box = stsd();
    if (!box) {
        return SrsVideoCodecIdForbidden;
    }
    
    if (box->entry_count() == 0) {
        return SrsVideoCodecIdForbidden;
    }
    
    SrsMp4SampleEntry* entry = box->entrie_at(0);
    switch(entry->type) {
        case SrsMp4BoxTypeAVC1: return SrsVideoCodecIdAVC;
        default: return SrsVideoCodecIdForbidden;
    }
}

SrsAudioCodecId SrsMp4TrackBox::soun_codec()
{
    SrsMp4SampleDescriptionBox* box = stsd();
    if (!box) {
        return SrsAudioCodecIdForbidden;
    }
    
    if (box->entry_count() == 0) {
        return SrsAudioCodecIdForbidden;
    }
    
    SrsMp4SampleEntry* entry = box->entrie_at(0);
    switch(entry->type) {
        case SrsMp4BoxTypeMP4A: return SrsAudioCodecIdAAC;
        default: return SrsAudioCodecIdForbidden;
    }
}

SrsMp4AvccBox* SrsMp4TrackBox::avcc()
{
    SrsMp4VisualSampleEntry* box = avc1();
    return box? box->avcC():NULL;
}

SrsMp4DecoderSpecificInfo* SrsMp4TrackBox::asc()
{
    SrsMp4AudioSampleEntry* box = mp4a();
    return box? box->asc():NULL;
}

SrsMp4MediaBox* SrsMp4TrackBox::mdia()
{
    SrsMp4Box* box = get(SrsMp4BoxTypeMDIA);
    return dynamic_cast<SrsMp4MediaBox*>(box);
}

void SrsMp4TrackBox::set_mdia(SrsMp4MediaBox* v)
{
    remove(SrsMp4BoxTypeMDIA);
    boxes.push_back(v);
}

SrsMp4MediaInformationBox* SrsMp4TrackBox::minf()
{
    SrsMp4MediaBox* box = mdia();
    return box? box->minf():NULL;
}

SrsMp4SampleTableBox* SrsMp4TrackBox::stbl()
{
    SrsMp4MediaInformationBox* box = minf();
    return box? box->stbl():NULL;
}

SrsMp4SampleDescriptionBox* SrsMp4TrackBox::stsd()
{
    SrsMp4SampleTableBox* box = stbl();
    return box? box->stsd():NULL;
}

SrsMp4VisualSampleEntry* SrsMp4TrackBox::avc1()
{
    SrsMp4SampleDescriptionBox* box = stsd();
    return box? box->avc1():NULL;
}

SrsMp4AudioSampleEntry* SrsMp4TrackBox::mp4a()
{
    SrsMp4SampleDescriptionBox* box = stsd();
    return box? box->mp4a():NULL;
}

SrsMp4TrackHeaderBox::SrsMp4TrackHeaderBox() : creation_time(0), modification_time(0), track_ID(0), duration(0)
{
    type = SrsMp4BoxTypeTKHD;
    
    reserved0 = 0;
    reserved1 = 0;
    reserved2 = 0;
    layer = alternate_group = 0;
    volume = 0; // if track_is_audio 0x0100 else 0
    
    int32_t v[] = {0x00010000, 0, 0, 0, 0x00010000, 0, 0, 0, 0x40000000};
    memcpy(matrix, v, 36);
    
    width = height = 0;
    flags = 0x03;
}

SrsMp4TrackHeaderBox::~SrsMp4TrackHeaderBox()
{
}

int SrsMp4TrackHeaderBox::nb_header()
{
    int size = SrsMp4FullBox::nb_header();
    
    if (version == 1) {
        size += 8+8+4+4+8;
    } else {
        size += 4+4+4+4+4;
    }
    
    size += 8+2+2+2+2+36+4+4;
    
    return size;
}

srs_error_t SrsMp4TrackHeaderBox::encode_header(SrsBuffer* buf)
{
    srs_error_t err = srs_success;
    
    if ((err = SrsMp4FullBox::encode_header(buf)) != srs_success) {
        return srs_error_wrap(err, "encode header");
    }
    
    if (version == 1) {
        buf->write_8bytes(creation_time);
        buf->write_8bytes(modification_time);
        buf->write_4bytes(track_ID);
        buf->write_4bytes(reserved0);
        buf->write_8bytes(duration);
    } else {
        buf->write_4bytes((uint32_t)creation_time);
        buf->write_4bytes((uint32_t)modification_time);
        buf->write_4bytes(track_ID);
        buf->write_4bytes(reserved0);
        buf->write_4bytes((uint32_t)duration);
    }
    
    buf->write_8bytes(reserved1);
    buf->write_2bytes(layer);
    buf->write_2bytes(alternate_group);
    buf->write_2bytes(volume);
    buf->write_2bytes(reserved2);
    for (int i = 0; i < 9; i++) {
        buf->write_4bytes(matrix[i]);
    }
    buf->write_4bytes(width);
    buf->write_4bytes(height);
    
    return err;
}

srs_error_t SrsMp4TrackHeaderBox::decode_header(SrsBuffer* buf)
{
    srs_error_t err = srs_success;
    
    if ((err = SrsMp4FullBox::decode_header(buf)) != srs_success) {
        return srs_error_wrap(err, "decode header");
    }
    
    if (version == 1) {
        creation_time = buf->read_8bytes();
        modification_time = buf->read_8bytes();
        track_ID = buf->read_4bytes();
        buf->skip(4);
        duration = buf->read_8bytes();
    } else {
        creation_time = buf->read_4bytes();
        modification_time = buf->read_4bytes();
        track_ID = buf->read_4bytes();
        buf->skip(4);
        duration = buf->read_4bytes();
    }
    
    buf->skip(8);
    layer = buf->read_2bytes();
    alternate_group = buf->read_2bytes();
    volume = buf->read_2bytes();
    buf->skip(2);
    for (int i = 0; i < 9; i++) {
        matrix[i] = buf->read_4bytes();
    }
    width = buf->read_4bytes();
    height = buf->read_4bytes();
    
    return err;
}

stringstream& SrsMp4TrackHeaderBox::dumps_detail(stringstream& ss, SrsMp4DumpContext dc)
{
    SrsMp4FullBox::dumps_detail(ss, dc);
    
    ss << ", track #" << track_ID << ", " << duration << "TBN";
    
    if (volume) {
        ss << ", volume=" << uint32_t(volume>>8) << "." << uint32_t(volume&0xFF);
    }

    ss << ", size=" << uint16_t(width>>16) << "x" << uint16_t(height>>16);
    
    return ss;
}

SrsMp4EditBox::SrsMp4EditBox()
{
    type = SrsMp4BoxTypeEDTS;
}

SrsMp4EditBox::~SrsMp4EditBox()
{
}

void SrsMp4EditBox::set_elst(SrsMp4EditListBox* v)
{
    remove(SrsMp4BoxTypeELST);
    boxes.insert(boxes.begin(), v);
}

SrsMp4ElstEntry::SrsMp4ElstEntry() : segment_duration(0), media_time(0), media_rate_integer(0)
{
    media_rate_fraction = 0;
}

SrsMp4ElstEntry::~SrsMp4ElstEntry()
{
}

stringstream& SrsMp4ElstEntry::dumps(stringstream& ss, SrsMp4DumpContext dc)
{
    return dumps_detail(ss, dc);
}

stringstream& SrsMp4ElstEntry::dumps_detail(stringstream& ss, SrsMp4DumpContext dc)
{
    ss << "Entry, " << segment_duration << "TBN, start=" << media_time << "TBN"
        << ", rate=" << media_rate_integer << "," << media_rate_fraction;
    return ss;
}

SrsMp4EditListBox::SrsMp4EditListBox()
{
    type = SrsMp4BoxTypeELST;
}

SrsMp4EditListBox::~SrsMp4EditListBox()
{
}

int SrsMp4EditListBox::nb_header()
{
    int size = SrsMp4FullBox::nb_header() + 4;
    
    if (version == 1) {
        size += entries.size() * (2+2+8+8);
    } else {
        size += entries.size() * (2+2+4+4);
    }
    
    return size;
}

srs_error_t SrsMp4EditListBox::encode_header(SrsBuffer* buf)
{
    srs_error_t err = srs_success;
    
    if ((err = SrsMp4FullBox::encode_header(buf)) != srs_success) {
        return srs_error_wrap(err, "encode header");
    }
    
    buf->write_4bytes((int)entries.size());
    for (size_t i = 0; i < (size_t)entries.size(); i++) {
        SrsMp4ElstEntry& entry = entries[i];
        
        if (version == 1) {
            buf->write_8bytes(entry.segment_duration);
            buf->write_8bytes(entry.media_time);
        } else {
            buf->write_4bytes((uint32_t)entry.segment_duration);
            buf->write_4bytes((int32_t)entry.media_time);
        }
        
        buf->write_2bytes(entry.media_rate_integer);
        buf->write_2bytes(entry.media_rate_fraction);
    }
    
    return err;
}

srs_error_t SrsMp4EditListBox::decode_header(SrsBuffer* buf)
{
    srs_error_t err = srs_success;
    
    if ((err = SrsMp4FullBox::decode_header(buf)) != srs_success) {
        return srs_error_wrap(err, "decode header");
    }
    
    uint32_t entry_count = buf->read_4bytes();
    if (entry_count > 0) {
        entries.resize(entry_count);
    }
    for (int i = 0; i < (int)entry_count; i++) {
        SrsMp4ElstEntry& entry = entries[i];
        
        if (version == 1) {
            if (!buf->require(16)) {
                return srs_error_new(ERROR_MP4_BOX_REQUIRE_SPACE, "no space");
            }
            entry.segment_duration = buf->read_8bytes();
            entry.media_time = buf->read_8bytes();
        } else {
            if (!buf->require(8)) {
                return srs_error_new(ERROR_MP4_BOX_REQUIRE_SPACE, "no space");
            }
            entry.segment_duration = buf->read_4bytes();
            entry.media_time = buf->read_4bytes();
        }

        if (!buf->require(4)) {
            return srs_error_new(ERROR_MP4_BOX_REQUIRE_SPACE, "no space");
        }
        entry.media_rate_integer = buf->read_2bytes();
        entry.media_rate_fraction = buf->read_2bytes();
    }
    
    return err;
}

stringstream& SrsMp4EditListBox::dumps_detail(stringstream& ss, SrsMp4DumpContext dc)
{
    SrsMp4FullBox::dumps_detail(ss, dc);
    
    ss << ", " << entries.size() << " childs";
    
    if (!entries.empty()) {
        ss << "(+)" << endl;
        srs_mp4_padding(ss, dc.indent());
        srs_dumps_array(entries, ss, dc.indent(), srs_mp4_pfn_detail, srs_mp4_delimiter_newline);
    }
    
    return ss;
}

SrsMp4MediaBox::SrsMp4MediaBox()
{
    type = SrsMp4BoxTypeMDIA;
}

SrsMp4MediaBox::~SrsMp4MediaBox()
{
}

SrsMp4TrackType SrsMp4MediaBox::track_type()
{
    SrsMp4Box* box = get(SrsMp4BoxTypeHDLR);
    if (!box) {
        return SrsMp4TrackTypeForbidden;
    }
    
    SrsMp4HandlerReferenceBox* hdlr = dynamic_cast<SrsMp4HandlerReferenceBox*>(box);
    if (hdlr->handler_type == SrsMp4HandlerTypeSOUN) {
        return SrsMp4TrackTypeAudio;
    } else if (hdlr->handler_type == SrsMp4HandlerTypeVIDE) {
        return SrsMp4TrackTypeVideo;
    } else {
        return SrsMp4TrackTypeForbidden;
    }
}

SrsMp4MediaHeaderBox* SrsMp4MediaBox::mdhd()
{
    SrsMp4Box* box = get(SrsMp4BoxTypeMDHD);
    return dynamic_cast<SrsMp4MediaHeaderBox*>(box);
}

void SrsMp4MediaBox::set_mdhd(SrsMp4MediaHeaderBox* v)
{
    remove(SrsMp4BoxTypeMDHD);
    boxes.insert(boxes.begin(), v);
}

SrsMp4HandlerReferenceBox* SrsMp4MediaBox::hdlr()
{
    SrsMp4Box* box = get(SrsMp4BoxTypeHDLR);
    return dynamic_cast<SrsMp4HandlerReferenceBox*>(box);
}

void SrsMp4MediaBox::set_hdlr(SrsMp4HandlerReferenceBox* v)
{
    remove(SrsMp4BoxTypeHDLR);
    boxes.push_back(v);
}

SrsMp4MediaInformationBox* SrsMp4MediaBox::minf()
{
    SrsMp4Box* box = get(SrsMp4BoxTypeMINF);
    return dynamic_cast<SrsMp4MediaInformationBox*>(box);
}

void SrsMp4MediaBox::set_minf(SrsMp4MediaInformationBox* v)
{
    remove(SrsMp4BoxTypeMINF);
    boxes.push_back(v);
}

SrsMp4MediaHeaderBox::SrsMp4MediaHeaderBox() : creation_time(0), modification_time(0), timescale(0), duration(0)
{
    type = SrsMp4BoxTypeMDHD;
    language = 0;
    pre_defined = 0;
}

SrsMp4MediaHeaderBox::~SrsMp4MediaHeaderBox()
{
}

char SrsMp4MediaHeaderBox::language0()
{
    return (char)(((language >> 10) & 0x1f) + 0x60);
}

void SrsMp4MediaHeaderBox::set_language0(char v)
{
    language |= uint16_t((uint8_t(v) - 0x60) & 0x1f) << 10;
}

char SrsMp4MediaHeaderBox::language1()
{
    return (char)(((language >> 5) & 0x1f) + 0x60);
}

void SrsMp4MediaHeaderBox::set_language1(char v)
{
    language |= uint16_t((uint8_t(v) - 0x60) & 0x1f) << 5;
}

char SrsMp4MediaHeaderBox::language2()
{
    return (char)((language & 0x1f) + 0x60);
}

void SrsMp4MediaHeaderBox::set_language2(char v)
{
    language |= uint16_t((uint8_t(v) - 0x60) & 0x1f);
}

int SrsMp4MediaHeaderBox::nb_header()
{
    int size = SrsMp4FullBox::nb_header();
    
    if (version == 1) {
        size += 8+8+4+8;
    } else {
        size += 4+4+4+4;
    }
    
    size += 2+2;
    
    return size;
}

srs_error_t SrsMp4MediaHeaderBox::encode_header(SrsBuffer* buf)
{
    srs_error_t err = srs_success;
    
    if ((err = SrsMp4FullBox::encode_header(buf)) != srs_success) {
        return srs_error_wrap(err, "encode header");
    }
    
    if (version == 1) {
        buf->write_8bytes(creation_time);
        buf->write_8bytes(modification_time);
        buf->write_4bytes(timescale);
        buf->write_8bytes(duration);
    } else {
        buf->write_4bytes((uint32_t)creation_time);
        buf->write_4bytes((uint32_t)modification_time);
        buf->write_4bytes(timescale);
        buf->write_4bytes((uint32_t)duration);
    }
    
    buf->write_2bytes(language);
    buf->write_2bytes(pre_defined);
    
    return err;
}

srs_error_t SrsMp4MediaHeaderBox::decode_header(SrsBuffer* buf)
{
    srs_error_t err = srs_success;
    
    if ((err = SrsMp4FullBox::decode_header(buf)) != srs_success) {
        return srs_error_wrap(err, "decode header");
    }
    
    if (version == 1) {
        creation_time = buf->read_8bytes();
        modification_time = buf->read_8bytes();
        timescale = buf->read_4bytes();
        duration = buf->read_8bytes();
    } else {
        creation_time = buf->read_4bytes();
        modification_time = buf->read_4bytes();
        timescale = buf->read_4bytes();
        duration = buf->read_4bytes();
    }
    
    language = buf->read_2bytes();
    buf->skip(2);
    
    return err;
}

stringstream& SrsMp4MediaHeaderBox::dumps_detail(stringstream& ss, SrsMp4DumpContext dc)
{
    SrsMp4FullBox::dumps_detail(ss, dc);
    
    ss << ", TBN=" << timescale << ", " << duration << "TBN";
    if (language) {
        ss << ", LANG=" << language0() << language1() << language2();
    }
    return ss;
}

SrsMp4HandlerReferenceBox::SrsMp4HandlerReferenceBox()
{
    type = SrsMp4BoxTypeHDLR;
    
    pre_defined = 0;
    memset(reserved, 0, 12);
    
    handler_type = SrsMp4HandlerTypeForbidden;
}

SrsMp4HandlerReferenceBox::~SrsMp4HandlerReferenceBox()
{
}

bool SrsMp4HandlerReferenceBox::is_video()
{
    return handler_type == SrsMp4HandlerTypeVIDE;
}

bool SrsMp4HandlerReferenceBox::is_audio()
{
    return handler_type == SrsMp4HandlerTypeSOUN;
}

int SrsMp4HandlerReferenceBox::nb_header()
{
    return SrsMp4FullBox::nb_header()+4+4+12+srs_mp4_string_length(name);
}

srs_error_t SrsMp4HandlerReferenceBox::encode_header(SrsBuffer* buf)
{
    srs_error_t err = srs_success;
    
    if ((err = SrsMp4FullBox::encode_header(buf)) != srs_success) {
        return srs_error_wrap(err, "encode header");
    }
    
    buf->write_4bytes(pre_defined);
    buf->write_4bytes(handler_type);
    buf->write_4bytes(reserved[0]);
    buf->write_4bytes(reserved[1]);
    buf->write_4bytes(reserved[2]);
    srs_mp4_string_write(buf, name);
    
    return err;
}

srs_error_t SrsMp4HandlerReferenceBox::decode_header(SrsBuffer* buf)
{
    srs_error_t err = srs_success;
    
    if ((err = SrsMp4FullBox::decode_header(buf)) != srs_success) {
        return srs_error_wrap(err, "decode header");
    }
    
    buf->skip(4);
    handler_type = (SrsMp4HandlerType)buf->read_4bytes();
    buf->skip(12);
    
    if ((err = srs_mp4_string_read(buf, name, left_space(buf))) != srs_success) {
        return srs_error_wrap(err, "hdlr read string");
    }
    
    return err;
}

stringstream& SrsMp4HandlerReferenceBox::dumps_detail(stringstream& ss, SrsMp4DumpContext dc)
{
    SrsMp4FullBox::dumps_detail(ss, dc);
    
    ss << ", ";
    srs_print_mp4_type(ss, (uint32_t)handler_type);
    if (!name.empty()) {
        ss << ", " <<  name;
    }
    
    return ss;
}

SrsMp4MediaInformationBox::SrsMp4MediaInformationBox()
{
    type = SrsMp4BoxTypeMINF;
}

SrsMp4MediaInformationBox::~SrsMp4MediaInformationBox()
{
}

SrsMp4VideoMeidaHeaderBox* SrsMp4MediaInformationBox::vmhd()
{
    SrsMp4Box* box = get(SrsMp4BoxTypeVMHD);
    return dynamic_cast<SrsMp4VideoMeidaHeaderBox*>(box);
}

void SrsMp4MediaInformationBox::set_vmhd(SrsMp4VideoMeidaHeaderBox* v)
{
    remove(SrsMp4BoxTypeVMHD);
    boxes.push_back(v);
}

SrsMp4SoundMeidaHeaderBox* SrsMp4MediaInformationBox::smhd()
{
    SrsMp4Box* box = get(SrsMp4BoxTypeSMHD);
    return dynamic_cast<SrsMp4SoundMeidaHeaderBox*>(box);
}

void SrsMp4MediaInformationBox::set_smhd(SrsMp4SoundMeidaHeaderBox* v)
{
    remove(SrsMp4BoxTypeSMHD);
    boxes.push_back(v);
}

SrsMp4DataInformationBox* SrsMp4MediaInformationBox::dinf()
{
    SrsMp4Box* box = get(SrsMp4BoxTypeDINF);
    return dynamic_cast<SrsMp4DataInformationBox*>(box);
}

void SrsMp4MediaInformationBox::set_dinf(SrsMp4DataInformationBox* v)
{
    remove(SrsMp4BoxTypeDINF);
    boxes.push_back(v);
}

SrsMp4SampleTableBox* SrsMp4MediaInformationBox::stbl()
{
    SrsMp4Box* box = get(SrsMp4BoxTypeSTBL);
    return dynamic_cast<SrsMp4SampleTableBox*>(box);
}

void SrsMp4MediaInformationBox::set_stbl(SrsMp4SampleTableBox* v)
{
    remove(SrsMp4BoxTypeSTBL);
    boxes.push_back(v);
}

SrsMp4VideoMeidaHeaderBox::SrsMp4VideoMeidaHeaderBox()
{
    type = SrsMp4BoxTypeVMHD;
    version = 0;
    flags = 1;
    
    graphicsmode = 0;
    memset(opcolor, 0, 6);
}

SrsMp4VideoMeidaHeaderBox::~SrsMp4VideoMeidaHeaderBox()
{
}

int SrsMp4VideoMeidaHeaderBox::nb_header()
{
    return SrsMp4FullBox::nb_header()+2+6;
}

srs_error_t SrsMp4VideoMeidaHeaderBox::encode_header(SrsBuffer* buf)
{
    srs_error_t err = srs_success;
    
    if ((err = SrsMp4FullBox::encode_header(buf)) != srs_success) {
        return srs_error_wrap(err, "encode header");
    }
    
    buf->write_2bytes(graphicsmode);
    buf->write_2bytes(opcolor[0]);
    buf->write_2bytes(opcolor[1]);
    buf->write_2bytes(opcolor[2]);
    
    return err;
}

srs_error_t SrsMp4VideoMeidaHeaderBox::decode_header(SrsBuffer* buf)
{
    srs_error_t err = srs_success;
    
    if ((err = SrsMp4FullBox::decode_header(buf)) != srs_success) {
        return srs_error_wrap(err, "decode header");
    }
    
    graphicsmode = buf->read_2bytes();
    opcolor[0] = buf->read_2bytes();
    opcolor[1] = buf->read_2bytes();
    opcolor[2] = buf->read_2bytes();
    
    return err;
}

SrsMp4SoundMeidaHeaderBox::SrsMp4SoundMeidaHeaderBox()
{
    type = SrsMp4BoxTypeSMHD;
    
    reserved = balance = 0;
}

SrsMp4SoundMeidaHeaderBox::~SrsMp4SoundMeidaHeaderBox()
{
}

int SrsMp4SoundMeidaHeaderBox::nb_header()
{
    return SrsMp4FullBox::nb_header()+2+2;
}

srs_error_t SrsMp4SoundMeidaHeaderBox::encode_header(SrsBuffer* buf)
{
    srs_error_t err = srs_success;
    
    if ((err = SrsMp4FullBox::encode_header(buf)) != srs_success) {
        return srs_error_wrap(err, "encode header");
    }
    
    buf->write_2bytes(balance);
    buf->write_2bytes(reserved);
    
    return err;
}

srs_error_t SrsMp4SoundMeidaHeaderBox::decode_header(SrsBuffer* buf)
{
    srs_error_t err = srs_success;
    
    if ((err = SrsMp4FullBox::decode_header(buf)) != srs_success) {
        return srs_error_wrap(err, "decode header");
    }
    
    balance = buf->read_2bytes();
    buf->skip(2);
    
    return err;
}

SrsMp4DataInformationBox::SrsMp4DataInformationBox()
{
    type = SrsMp4BoxTypeDINF;
}

SrsMp4DataInformationBox::~SrsMp4DataInformationBox()
{
}

SrsMp4DataReferenceBox* SrsMp4DataInformationBox::dref()
{
    SrsMp4Box* box = get(SrsMp4BoxTypeDREF);
    return dynamic_cast<SrsMp4DataReferenceBox*>(box);
}

void SrsMp4DataInformationBox::set_dref(SrsMp4DataReferenceBox* v)
{
    remove(SrsMp4BoxTypeDREF);
    boxes.push_back(v);
}

SrsMp4DataEntryBox::SrsMp4DataEntryBox()
{
}

SrsMp4DataEntryBox::~SrsMp4DataEntryBox()
{
}

bool SrsMp4DataEntryBox::boxes_in_header()
{
    return true;
}

SrsMp4DataEntryUrlBox::SrsMp4DataEntryUrlBox()
{
    type = SrsMp4BoxTypeURL;
}

SrsMp4DataEntryUrlBox::~SrsMp4DataEntryUrlBox()
{
}

int SrsMp4DataEntryUrlBox::nb_header()
{
    return SrsMp4FullBox::nb_header()+srs_mp4_string_length(location);
}

srs_error_t SrsMp4DataEntryUrlBox::encode_header(SrsBuffer* buf)
{
    srs_error_t err = srs_success;
    
    // a 24-bit integer with flags; one flag is defined (x000001) which means that the media
    // data is in the same file as the Movie Box containing this data reference.
    if (location.empty()) {
        flags = 0x01;
    }
    
    if ((err = SrsMp4FullBox::encode_header(buf)) != srs_success) {
        return srs_error_wrap(err, "encode header");
    }

    srs_mp4_string_write(buf, location);

    return err;
}

srs_error_t SrsMp4DataEntryUrlBox::decode_header(SrsBuffer* buf)
{
    srs_error_t err = srs_success;
    
    if ((err = SrsMp4FullBox::decode_header(buf)) != srs_success) {
        return srs_error_wrap(err, "decode header");
    }
    
    if ((err = srs_mp4_string_read(buf, location, left_space(buf))) != srs_success) {
        return srs_error_wrap(err, "url read location");
    }
    
    return err;
}

stringstream& SrsMp4DataEntryUrlBox::dumps_detail(stringstream& ss, SrsMp4DumpContext dc)
{
    SrsMp4FullBox::dumps_detail(ss, dc);

    ss << ", URL: " << location;
    if (location.empty()) {
        ss << "Same file";
    }
    return ss;
}

SrsMp4DataEntryUrnBox::SrsMp4DataEntryUrnBox()
{
    type = SrsMp4BoxTypeURN;
}

SrsMp4DataEntryUrnBox::~SrsMp4DataEntryUrnBox()
{
}

int SrsMp4DataEntryUrnBox::nb_header()
{
    return SrsMp4FullBox::nb_header()+srs_mp4_string_length(location)+srs_mp4_string_length(name);
}

srs_error_t SrsMp4DataEntryUrnBox::encode_header(SrsBuffer* buf)
{
    srs_error_t err = srs_success;

    // a 24-bit integer with flags; one flag is defined (x000001) which means that the media
    // data is in the same file as the Movie Box containing this data reference.
    if (location.empty()) {
        flags = 0x01;
    }
    
    if ((err = SrsMp4DataEntryBox::encode_header(buf)) != srs_success) {
        return srs_error_wrap(err, "encode entry");
    }
    
    srs_mp4_string_write(buf, location);
    srs_mp4_string_write(buf, name);
    
    return err;
}

srs_error_t SrsMp4DataEntryUrnBox::decode_header(SrsBuffer* buf)
{
    srs_error_t err = srs_success;
    
    if ((err = SrsMp4DataEntryBox::decode_header(buf)) != srs_success) {
        return srs_error_wrap(err, "decode entry");
    }
    
    if ((err = srs_mp4_string_read(buf, location, left_space(buf))) != srs_success) {
        return srs_error_wrap(err, "urn read location");
    }
    
    if ((err = srs_mp4_string_read(buf, name, left_space(buf))) != srs_success) {
        return srs_error_wrap(err, "urn read name");
    }
    
    return err;
}

stringstream& SrsMp4DataEntryUrnBox::dumps_detail(stringstream& ss, SrsMp4DumpContext dc)
{
    SrsMp4FullBox::dumps_detail(ss, dc);

    ss << ", URL: " << location;
    if (location.empty()) {
        ss << "Same file";
    }
    if (!name.empty()) {
        ss << ", " << name;
    }

    return ss;
}

SrsMp4DataReferenceBox::SrsMp4DataReferenceBox()
{
    type = SrsMp4BoxTypeDREF;
}

SrsMp4DataReferenceBox::~SrsMp4DataReferenceBox()
{
    vector<SrsMp4DataEntryBox*>::iterator it;
    for (it = entries.begin(); it != entries.end(); ++it) {
        SrsMp4DataEntryBox* entry = *it;
        srs_freep(entry);
    }
    entries.clear();
}

uint32_t SrsMp4DataReferenceBox::entry_count()
{
    return (uint32_t)entries.size();
}

SrsMp4DataEntryBox* SrsMp4DataReferenceBox::entry_at(int index)
{
    return entries.at(index);
}

<<<<<<< HEAD
void SrsMp4DataReferenceBox::append(SrsMp4Box* v)
{
    SrsMp4DataEntryBox* pv = dynamic_cast<SrsMp4DataEntryBox*>(v);
    if (pv) {
        entries.push_back(pv);
    }
=======
// Note that box must be SrsMp4DataEntryBox*
void SrsMp4DataReferenceBox::append(SrsMp4Box* box)
{
    entries.push_back((SrsMp4DataEntryBox*)box);
>>>>>>> ab5ddd24
}

int SrsMp4DataReferenceBox::nb_header()
{
    int size = SrsMp4FullBox::nb_header();
    
    size += 4;
    
    vector<SrsMp4DataEntryBox*>::iterator it;
    for (it = entries.begin(); it != entries.end(); ++it) {
        SrsMp4DataEntryBox* entry = *it;
        size += entry->nb_bytes();
    }
    
    return size;
}

srs_error_t SrsMp4DataReferenceBox::encode_header(SrsBuffer* buf)
{
    srs_error_t err = srs_success;
    
    if ((err = SrsMp4FullBox::encode_header(buf)) != srs_success) {
        return srs_error_wrap(err, "encode header");
    }
    
    buf->write_4bytes((int32_t)entries.size());
    
    vector<SrsMp4DataEntryBox*>::iterator it;
    for (it = entries.begin(); it != entries.end(); ++it) {
        SrsMp4DataEntryBox* entry = *it;
        if ((err = entry->encode(buf)) != srs_success) {
            return srs_error_wrap(err, "encode entry");
        }
    }
    
    return err;
}

srs_error_t SrsMp4DataReferenceBox::decode_header(SrsBuffer* buf)
{
    srs_error_t err = srs_success;
    
    if ((err = SrsMp4FullBox::decode_header(buf)) != srs_success) {
        return srs_error_wrap(err, "decode header");
    }
    
    uint32_t nb_entries = buf->read_4bytes();
    for (uint32_t i = 0; i < nb_entries; i++) {
        SrsMp4Box* box = NULL;
        if ((err = SrsMp4Box::discovery(buf, &box)) != srs_success) {
            return srs_error_wrap(err, "discovery box");
        }
        
        if ((err = box->decode(buf)) != srs_success) {
            return srs_error_wrap(err, "decode box");
        }
        
        SrsMp4FullBox* fbox = dynamic_cast<SrsMp4FullBox*>(box);
        if (fbox) {
            fbox->version = version;
            fbox->flags = flags;
        }
        
        if (box->type == SrsMp4BoxTypeURL) {
            entries.push_back(dynamic_cast<SrsMp4DataEntryUrlBox*>(box));
        } else if (box->type == SrsMp4BoxTypeURN) {
            entries.push_back(dynamic_cast<SrsMp4DataEntryUrnBox*>(box));
        } else {
            srs_freep(box);
        }
    }
    
    return err;
}

stringstream& SrsMp4DataReferenceBox::dumps_detail(stringstream& ss, SrsMp4DumpContext dc)
{
    SrsMp4FullBox::dumps_detail(ss, dc);
    
    ss << ", " << entries.size() << " childs";
    if (!entries.empty()) {
        ss << "(+)" << endl;
        srs_dumps_array(entries, ss, dc.indent(), srs_mp4_pfn_box2, srs_mp4_delimiter_newline);
    }
    return ss;
}

SrsMp4SampleTableBox::SrsMp4SampleTableBox()
{
    type = SrsMp4BoxTypeSTBL;
}

SrsMp4SampleTableBox::~SrsMp4SampleTableBox()
{
}

SrsMp4SampleDescriptionBox* SrsMp4SampleTableBox::stsd()
{
    SrsMp4Box* box = get(SrsMp4BoxTypeSTSD);
    return dynamic_cast<SrsMp4SampleDescriptionBox*>(box);
}

void SrsMp4SampleTableBox::set_stsd(SrsMp4SampleDescriptionBox* v)
{
    remove(SrsMp4BoxTypeSTSD);
    boxes.push_back(v);
}

SrsMp4ChunkOffsetBox* SrsMp4SampleTableBox::stco()
{
    SrsMp4Box* box = get(SrsMp4BoxTypeSTCO);
    return dynamic_cast<SrsMp4ChunkOffsetBox*>(box);
}

void SrsMp4SampleTableBox::set_stco(SrsMp4ChunkOffsetBox* v)
{
    remove(SrsMp4BoxTypeSTCO);
    boxes.push_back(v);
}

SrsMp4SampleSizeBox* SrsMp4SampleTableBox::stsz()
{
    SrsMp4Box* box = get(SrsMp4BoxTypeSTSZ);
    return dynamic_cast<SrsMp4SampleSizeBox*>(box);
}

void SrsMp4SampleTableBox::set_stsz(SrsMp4SampleSizeBox* v)
{
    remove(SrsMp4BoxTypeSTSZ);
    boxes.push_back(v);
}

SrsMp4Sample2ChunkBox* SrsMp4SampleTableBox::stsc()
{
    SrsMp4Box* box = get(SrsMp4BoxTypeSTSC);
    return dynamic_cast<SrsMp4Sample2ChunkBox*>(box);
}

void SrsMp4SampleTableBox::set_stsc(SrsMp4Sample2ChunkBox* v)
{
    remove(SrsMp4BoxTypeSTSC);
    boxes.push_back(v);
}

SrsMp4DecodingTime2SampleBox* SrsMp4SampleTableBox::stts()
{
    SrsMp4Box* box = get(SrsMp4BoxTypeSTTS);
    return dynamic_cast<SrsMp4DecodingTime2SampleBox*>(box);
}

void SrsMp4SampleTableBox::set_stts(SrsMp4DecodingTime2SampleBox* v)
{
    remove(SrsMp4BoxTypeSTTS);
    boxes.push_back(v);
}

SrsMp4CompositionTime2SampleBox* SrsMp4SampleTableBox::ctts()
{
    SrsMp4Box* box = get(SrsMp4BoxTypeCTTS);
    return dynamic_cast<SrsMp4CompositionTime2SampleBox*>(box);
}

void SrsMp4SampleTableBox::set_ctts(SrsMp4CompositionTime2SampleBox* v)
{
    remove(SrsMp4BoxTypeCTTS);
    boxes.push_back(v);
}

SrsMp4SyncSampleBox* SrsMp4SampleTableBox::stss()
{
    SrsMp4Box* box = get(SrsMp4BoxTypeSTSS);
    return dynamic_cast<SrsMp4SyncSampleBox*>(box);
}

void SrsMp4SampleTableBox::set_stss(SrsMp4SyncSampleBox* v)
{
    remove(SrsMp4BoxTypeSTSS);
    boxes.push_back(v);
}

int SrsMp4SampleTableBox::nb_header()
{
    return SrsMp4Box::nb_header();
}

srs_error_t SrsMp4SampleTableBox::encode_header(SrsBuffer* buf)
{
    srs_error_t err = srs_success;
    
    if ((err = SrsMp4Box::encode_header(buf)) != srs_success) {
        return srs_error_wrap(err, "encode header");
    }
    
    return err;
}

srs_error_t SrsMp4SampleTableBox::decode_header(SrsBuffer* buf)
{
    srs_error_t err = srs_success;
    
    if ((err = SrsMp4Box::decode_header(buf)) != srs_success) {
        return srs_error_wrap(err, "decode header");
    }
    
    return err;
}

SrsMp4SampleEntry::SrsMp4SampleEntry() : data_reference_index(0)
{
    memset(reserved, 0, 6);
}

SrsMp4SampleEntry::~SrsMp4SampleEntry()
{
}

int SrsMp4SampleEntry::nb_header()
{
    return SrsMp4Box::nb_header()+6+2;
}

srs_error_t SrsMp4SampleEntry::encode_header(SrsBuffer* buf)
{
    srs_error_t err = srs_success;
    
    if ((err = SrsMp4Box::encode_header(buf)) != srs_success) {
        return srs_error_wrap(err, "encode header");
    }
    
    for (int i = 0; i < 6; i++) {
        buf->write_1bytes(reserved[i]);
    }
    buf->write_2bytes(data_reference_index);
    
    return err;
}

srs_error_t SrsMp4SampleEntry::decode_header(SrsBuffer* buf)
{
    srs_error_t err = srs_success;
    
    if ((err = SrsMp4Box::decode_header(buf)) != srs_success) {
        return srs_error_wrap(err, "decode header");
    }
    
    buf->skip(6);
    data_reference_index = buf->read_2bytes();
    
    return err;
}

stringstream& SrsMp4SampleEntry::dumps_detail(stringstream& ss, SrsMp4DumpContext dc)
{
    SrsMp4Box::dumps_detail(ss, dc);
    
    ss << ", refs#" << data_reference_index;
    return ss;
}

SrsMp4VisualSampleEntry::SrsMp4VisualSampleEntry() : width(0), height(0)
{
    type = SrsMp4BoxTypeAVC1;
    
    pre_defined0 = 0;
    reserved0 = 0;
    reserved1 = 0;
    memset(pre_defined1, 0, 12);
    memset(compressorname, 0, 32);
    frame_count = 1;
    horizresolution = 0x00480000; // 72 dpi
    vertresolution = 0x00480000; // 72 dpi
    depth = 0x0018;
    pre_defined2 = -1;
}

SrsMp4VisualSampleEntry::~SrsMp4VisualSampleEntry()
{
}

SrsMp4AvccBox* SrsMp4VisualSampleEntry::avcC()
{
    SrsMp4Box* box = get(SrsMp4BoxTypeAVCC);
    return dynamic_cast<SrsMp4AvccBox*>(box);
}

void SrsMp4VisualSampleEntry::set_avcC(SrsMp4AvccBox* v)
{
    remove(SrsMp4BoxTypeAVCC);
    boxes.push_back(v);
}

int SrsMp4VisualSampleEntry::nb_header()
{
    return SrsMp4SampleEntry::nb_header()+2+2+12+2+2+4+4+4+2+32+2+2;
}

srs_error_t SrsMp4VisualSampleEntry::encode_header(SrsBuffer* buf)
{
    srs_error_t err = srs_success;
    
    if ((err = SrsMp4SampleEntry::encode_header(buf)) != srs_success) {
        return srs_error_wrap(err, "encode entry");
    }
    
    buf->write_2bytes(pre_defined0);
    buf->write_2bytes(reserved0);
    buf->write_4bytes(pre_defined1[0]);
    buf->write_4bytes(pre_defined1[1]);
    buf->write_4bytes(pre_defined1[2]);
    buf->write_2bytes(width);
    buf->write_2bytes(height);
    buf->write_4bytes(horizresolution);
    buf->write_4bytes(vertresolution);
    buf->write_4bytes(reserved1);
    buf->write_2bytes(frame_count);
    buf->write_bytes(compressorname, 32);
    buf->write_2bytes(depth);
    buf->write_2bytes(pre_defined2);
    
    return err;
}

srs_error_t SrsMp4VisualSampleEntry::decode_header(SrsBuffer* buf)
{
    srs_error_t err = srs_success;
    
    if ((err = SrsMp4SampleEntry::decode_header(buf)) != srs_success) {
        return srs_error_wrap(err, "decode entry");
    }
    
    buf->skip(2);
    buf->skip(2);
    buf->skip(12);
    width = buf->read_2bytes();
    height = buf->read_2bytes();
    horizresolution = buf->read_4bytes();
    vertresolution = buf->read_4bytes();
    buf->skip(4);
    frame_count = buf->read_2bytes();
    buf->read_bytes(compressorname, 32);
    depth = buf->read_2bytes();
    buf->skip(2);
    
    return err;
}

stringstream& SrsMp4VisualSampleEntry::dumps_detail(stringstream& ss, SrsMp4DumpContext dc)
{
    SrsMp4SampleEntry::dumps_detail(ss, dc);
    
    ss << ", size=" << width << "x" << height;
    return ss;
}

SrsMp4AvccBox::SrsMp4AvccBox()
{
    type = SrsMp4BoxTypeAVCC;
}

SrsMp4AvccBox::~SrsMp4AvccBox()
{
}

int SrsMp4AvccBox::nb_header()
{
    return SrsMp4Box::nb_header() + (int)avc_config.size();
}

srs_error_t SrsMp4AvccBox::encode_header(SrsBuffer* buf)
{
    srs_error_t err = srs_success;
    
    if ((err = SrsMp4Box::encode_header(buf)) != srs_success) {
        return srs_error_wrap(err, "encode header");
    }
    
    if (!avc_config.empty()) {
        buf->write_bytes(&avc_config[0], (int)avc_config.size());
    }
    
    return err;
}

srs_error_t SrsMp4AvccBox::decode_header(SrsBuffer* buf)
{
    srs_error_t err = srs_success;
    
    if ((err = SrsMp4Box::decode_header(buf)) != srs_success) {
        return srs_error_wrap(err, "decode header");
    }
    
    int nb_config = left_space(buf);
    if (nb_config) {
        avc_config.resize(nb_config);
        buf->read_bytes(&avc_config[0], nb_config);
    }
    
    return err;
}

stringstream& SrsMp4AvccBox::dumps_detail(stringstream& ss, SrsMp4DumpContext dc)
{
    SrsMp4Box::dumps_detail(ss, dc);
    
    ss << ", AVC Config: " << (int)avc_config.size() << "B" << endl;
    srs_mp4_padding(ss, dc.indent());
    srs_mp4_print_bytes(ss, (const char*)&avc_config[0], (int)avc_config.size(), dc.indent());
    return ss;
}

SrsMp4AudioSampleEntry::SrsMp4AudioSampleEntry() : samplerate(0)
{
    type = SrsMp4BoxTypeMP4A;
    
    reserved0 = 0;
    pre_defined0 = 0;
    reserved1 = 0;
    channelcount = 2;
    samplesize = 16;
}

SrsMp4AudioSampleEntry::~SrsMp4AudioSampleEntry()
{
}

SrsMp4EsdsBox* SrsMp4AudioSampleEntry::esds()
{
    SrsMp4Box* box = get(SrsMp4BoxTypeESDS);
    return dynamic_cast<SrsMp4EsdsBox*>(box);
}

void SrsMp4AudioSampleEntry::set_esds(SrsMp4EsdsBox* v)
{
    remove(SrsMp4BoxTypeESDS);
    boxes.push_back(v);
}

SrsMp4DecoderSpecificInfo* SrsMp4AudioSampleEntry::asc()
{
    SrsMp4EsdsBox* box = esds();
    return box? box->asc():NULL;
}

int SrsMp4AudioSampleEntry::nb_header()
{
    return SrsMp4SampleEntry::nb_header()+8+2+2+2+2+4;
}

srs_error_t SrsMp4AudioSampleEntry::encode_header(SrsBuffer* buf)
{
    srs_error_t err = srs_success;
    
    if ((err = SrsMp4SampleEntry::encode_header(buf)) != srs_success) {
        return srs_error_wrap(err, "encode entry");
    }
    
    buf->write_8bytes(reserved0);
    buf->write_2bytes(channelcount);
    buf->write_2bytes(samplesize);
    buf->write_2bytes(pre_defined0);
    buf->write_2bytes(reserved1);
    buf->write_4bytes(samplerate);
    
    return err;
}

srs_error_t SrsMp4AudioSampleEntry::decode_header(SrsBuffer* buf)
{
    srs_error_t err = srs_success;
    
    if ((err = SrsMp4SampleEntry::decode_header(buf)) != srs_success) {
        return srs_error_wrap(err, "decode entry");
    }
    
    buf->skip(8);
    channelcount = buf->read_2bytes();
    samplesize = buf->read_2bytes();
    buf->skip(2);
    buf->skip(2);
    samplerate = buf->read_4bytes();
    
    return err;
}

stringstream& SrsMp4AudioSampleEntry::dumps_detail(stringstream& ss, SrsMp4DumpContext dc)
{
    SrsMp4SampleEntry::dumps_detail(ss, dc);
    
    ss << ", " << channelcount << " channels, " << samplesize << " bits"
        << ", " << (samplerate>>16) << " Hz";
    return ss;
}

SrsMp4BaseDescriptor::SrsMp4BaseDescriptor()
{
    tag = SrsMp4ESTagESforbidden;
    vlen = -1;
    start_pos = 0;
}

SrsMp4BaseDescriptor::~SrsMp4BaseDescriptor()
{
}

int SrsMp4BaseDescriptor::left_space(SrsBuffer* buf)
{
    int left = vlen - (buf->pos() - start_pos);
    return srs_max(0, left);
}

int SrsMp4BaseDescriptor::nb_bytes()
{
    // 1 byte tag.
    int size = 1;
    
    // 1-3 bytes size.
    int32_t length = vlen = nb_payload(); // bit(8) to bit(32)
    if (length > 0x1fffff) {
        size += 4;
    } else if (length > 0x3fff) {
        size += 3;
    } else if (length > 0x7f) {
        size += 2;
    } else {
        size += 1;
    }
    
    // length bytes payload.
    size += length;
    
    return size;
}

srs_error_t SrsMp4BaseDescriptor::encode(SrsBuffer* buf)
{
    srs_error_t err = srs_success;
    
    int size = nb_bytes();
    if (!buf->require(size)) {
        return srs_error_new(ERROR_MP4_BOX_REQUIRE_SPACE, "ES requires %d only %d bytes", size, buf->left());
    }
    
    buf->write_1bytes((uint8_t)tag);
    
    // As an expandable class the size of each class instance in bytes is encoded and accessible
    // through the instance variable sizeOfInstance (see 8.3.3).
    int32_t length = vlen; // bit(8) to bit(32)
    srs_assert(vlen > 0);
    
    if (length > 0x1fffff) {
        buf->write_1bytes(uint8_t(length>>21)|0x80);
    }
    if (length > 0x3fff) {
        buf->write_1bytes(uint8_t(length>>14)|0x80);
    }
    if (length > 0x7f) {
        buf->write_1bytes(uint8_t(length>>7)|0x80);
    }
    buf->write_1bytes(length&0x7f);
    
    if ((err = encode_payload(buf)) != srs_success) {
        return srs_error_wrap(err, "encode payload");
    }
    
    return err;
}

srs_error_t SrsMp4BaseDescriptor::decode(SrsBuffer* buf)
{
    srs_error_t err = srs_success;
    
    int size = nb_bytes();
    if (!buf->require(size)) {
        return srs_error_new(ERROR_MP4_BOX_REQUIRE_SPACE, "requires %d only %d bytes", size, buf->left());
    }
    
    tag = (SrsMp4ESTagEs)buf->read_1bytes();
    
    uint8_t v = 0x80;
    int32_t length = 0x00;
    while ((v&0x80) == 0x80) {
        if (!buf->require(1)) {
            return srs_error_new(ERROR_MP4_BOX_REQUIRE_SPACE, "ES requires 1 only %d bytes", buf->left());
        }
        v = buf->read_1bytes();
        
        length = (length<<7) | (v&0x7f);
    }
    vlen = length;
    
    if (!buf->require(vlen)) {
        return srs_error_new(ERROR_MP4_BOX_REQUIRE_SPACE, "ES requires %d only %d bytes", vlen, buf->left());
    }
    
    start_pos = buf->pos();
    
    if ((err = decode_payload(buf)) != srs_success) {
        return srs_error_wrap(err, "decode payload");
    }
    
    return err;
}

stringstream& SrsMp4BaseDescriptor::dumps_detail(stringstream& ss, SrsMp4DumpContext dc)
{
    ss << ", tag=" << "0x" << std::setw(2) << std::setfill('0') << std::hex << (uint32_t)(uint8_t)tag << std::dec;
    return ss;
}

SrsMp4DecoderSpecificInfo::SrsMp4DecoderSpecificInfo()
{
    tag = SrsMp4ESTagESDecSpecificInfoTag;
}

SrsMp4DecoderSpecificInfo::~SrsMp4DecoderSpecificInfo()
{
}

int32_t SrsMp4DecoderSpecificInfo::nb_payload()
{
    return (int)asc.size();
}

srs_error_t SrsMp4DecoderSpecificInfo::encode_payload(SrsBuffer* buf)
{
    srs_error_t err = srs_success;
    
    if (!asc.empty()) {
        buf->write_bytes(&asc[0], (int)asc.size());
    }
    
    return err;
}

srs_error_t SrsMp4DecoderSpecificInfo::decode_payload(SrsBuffer* buf)
{
    srs_error_t err = srs_success;
    
    int nb_asc = vlen;
    if (nb_asc) {
        asc.resize(nb_asc);
        buf->read_bytes(&asc[0], nb_asc);
    }
    
    return err;
}

stringstream& SrsMp4DecoderSpecificInfo::dumps_detail(stringstream& ss, SrsMp4DumpContext dc)
{
    SrsMp4BaseDescriptor::dumps_detail(ss, dc);
    
    ss << ", ASC " << asc.size() << "B";
    
    ss << endl;
    srs_mp4_padding(ss, dc.indent());
    return srs_mp4_print_bytes(ss, (const char*)&asc[0], (int)asc.size(), dc.indent());
}

SrsMp4DecoderConfigDescriptor::SrsMp4DecoderConfigDescriptor() : upStream(0), bufferSizeDB(0), maxBitrate(0), avgBitrate(0)
{
    tag = SrsMp4ESTagESDecoderConfigDescrTag;
    objectTypeIndication = SrsMp4ObjectTypeForbidden;
    streamType = SrsMp4StreamTypeForbidden;
    decSpecificInfo = NULL;
    reserved = 1;
}

SrsMp4DecoderConfigDescriptor::~SrsMp4DecoderConfigDescriptor()
{
    srs_freep(decSpecificInfo);
}

int32_t SrsMp4DecoderConfigDescriptor::nb_payload()
{
    return 13 + (decSpecificInfo? decSpecificInfo->nb_bytes():0);
}

srs_error_t SrsMp4DecoderConfigDescriptor::encode_payload(SrsBuffer* buf)
{
    srs_error_t err = srs_success;
    
    buf->write_1bytes(objectTypeIndication);
    
    uint8_t v = reserved;
    v |= (upStream&0x01)<<1;
    v |= uint8_t(streamType&0x3f)<<2;
    buf->write_1bytes(v);
    
    buf->write_3bytes(bufferSizeDB);
    buf->write_4bytes(maxBitrate);
    buf->write_4bytes(avgBitrate);
    
    if (decSpecificInfo && (err = decSpecificInfo->encode(buf)) != srs_success) {
        return srs_error_wrap(err, "encode des specific info");
    }
    
    return err;
}

srs_error_t SrsMp4DecoderConfigDescriptor::decode_payload(SrsBuffer* buf)
{
    srs_error_t err = srs_success;
    
    objectTypeIndication = (SrsMp4ObjectType)buf->read_1bytes();
    
    uint8_t v = buf->read_1bytes();
    upStream = (v>>1) & 0x01;
    streamType = (SrsMp4StreamType)((v>>2) & 0x3f);
    reserved = v&0x01;
    
    bufferSizeDB = buf->read_3bytes();
    maxBitrate = buf->read_4bytes();
    avgBitrate = buf->read_4bytes();
    
    int left = left_space(buf);
    if (left > 0) {
        decSpecificInfo = new SrsMp4DecoderSpecificInfo();
        if ((err = decSpecificInfo->decode(buf)) != srs_success) {
            return srs_error_wrap(err, "decode dec specific info");
        }
    }
    
    return err;
}

stringstream& SrsMp4DecoderConfigDescriptor::dumps_detail(stringstream& ss, SrsMp4DumpContext dc)
{
    SrsMp4BaseDescriptor::dumps_detail(ss, dc);
    
    ss << ", type=" << objectTypeIndication << ", stream=" << streamType;
    
    ss << endl;
    srs_mp4_padding(ss, dc.indent());
    
    ss << "decoder specific";
    if (decSpecificInfo) {
        decSpecificInfo->dumps_detail(ss, dc.indent());
    }

    return ss;
}

SrsMp4SLConfigDescriptor::SrsMp4SLConfigDescriptor()
{
    tag = SrsMp4ESTagESSLConfigDescrTag;
    predefined = 2;
}

SrsMp4SLConfigDescriptor::~SrsMp4SLConfigDescriptor()
{
}

int32_t SrsMp4SLConfigDescriptor::nb_payload()
{
    return 1;
}

srs_error_t SrsMp4SLConfigDescriptor::encode_payload(SrsBuffer* buf)
{
    srs_error_t err = srs_success;
    
    buf->write_1bytes(predefined);
    
    return err;
}

srs_error_t SrsMp4SLConfigDescriptor::decode_payload(SrsBuffer* buf)
{
    srs_error_t err = srs_success;
    
    predefined = buf->read_1bytes();
    
    // TODO: FIXME: To support complete SL Config.
    if (predefined != 0x02) {
        return srs_error_new(ERROR_MP4_ESDS_SL_Config, "illegal ESDS SL Config, predefined=%d", predefined);
    }
    
    return err;
}

SrsMp4ES_Descriptor::SrsMp4ES_Descriptor() : ES_ID(0), dependsOn_ES_ID(0), OCR_ES_Id(0)
{
    tag = SrsMp4ESTagESDescrTag;
    streamPriority = streamDependenceFlag = URL_Flag = OCRstreamFlag = 0;
}

SrsMp4ES_Descriptor::~SrsMp4ES_Descriptor()
{
}

int32_t SrsMp4ES_Descriptor::nb_payload()
{
    int size = 2 +1;
    size += streamDependenceFlag? 2:0;
    if (URL_Flag) {
        size += 1 + URLstring.size();
    }
    size += OCRstreamFlag? 2:0;
    size += decConfigDescr.nb_bytes() +slConfigDescr.nb_bytes();
    return size;
}

srs_error_t SrsMp4ES_Descriptor::encode_payload(SrsBuffer* buf)
{
    srs_error_t err = srs_success;
    
    buf->write_2bytes(ES_ID);
    
    uint8_t v = streamPriority & 0x1f;
    v |= (streamDependenceFlag & 0x01) << 7;
    v |= (URL_Flag & 0x01) << 6;
    v |= (OCRstreamFlag & 0x01) << 5;
    buf->write_1bytes(v);
    
    if (streamDependenceFlag) {
        buf->write_2bytes(dependsOn_ES_ID);
    }
    
    if (URL_Flag && !URLstring.empty()) {
        buf->write_1bytes(URLstring.size());
        buf->write_bytes(&URLstring[0], (int)URLstring.size());
    }
    
    if (OCRstreamFlag) {
        buf->write_2bytes(OCR_ES_Id);
    }
    
    if ((err = decConfigDescr.encode(buf)) != srs_success) {
        return srs_error_wrap(err, "encode dec config");
    }
    
    if ((err = slConfigDescr.encode(buf)) != srs_success) {
        return srs_error_wrap(err, "encode sl config");
    }
    
    return err;
}

srs_error_t SrsMp4ES_Descriptor::decode_payload(SrsBuffer* buf)
{
    srs_error_t err = srs_success;
    
    ES_ID = buf->read_2bytes();
    
    uint8_t v = buf->read_1bytes();
    streamPriority = v & 0x1f;
    streamDependenceFlag = (v >> 7) & 0x01;
    URL_Flag = (v >> 6) & 0x01;
    OCRstreamFlag = (v >> 5) & 0x01;
    
    if (streamDependenceFlag) {
        if (!buf->require(2)) {
            return srs_error_new(ERROR_MP4_BOX_REQUIRE_SPACE, "ES requires 2 only %d bytes", buf->left());
        }
        dependsOn_ES_ID = buf->read_2bytes();
    }
    
    if (URL_Flag) {
        if (!buf->require(1)) {
            return srs_error_new(ERROR_MP4_BOX_REQUIRE_SPACE, "URLlength requires 1 only %d bytes", buf->left());
        }
        uint8_t URLlength = buf->read_1bytes();
        
        if (!buf->require(URLlength)) {
            return srs_error_new(ERROR_MP4_BOX_REQUIRE_SPACE, "URL requires %d only %d bytes", URLlength, buf->left());
        }
        URLstring.resize(URLlength);
        buf->read_bytes(&URLstring[0], URLlength);
    }
    
    if (OCRstreamFlag) {
        if (!buf->require(2)) {
            return srs_error_new(ERROR_MP4_BOX_REQUIRE_SPACE, "OCR requires 2 only %d bytes", buf->left());
        }
        OCR_ES_Id = buf->read_2bytes();
    }
    
    if ((err = decConfigDescr.decode(buf)) != srs_success) {
        return srs_error_wrap(err, "decode dec config");
    }
    
    if ((err = slConfigDescr.decode(buf)) != srs_success) {
        return srs_error_wrap(err, "decode sl config");
    }
    
    return err;
}

stringstream& SrsMp4ES_Descriptor::dumps_detail(stringstream& ss, SrsMp4DumpContext dc)
{
    SrsMp4BaseDescriptor::dumps_detail(ss, dc);
    
    ss << ", ID=" << ES_ID;
    
    ss << endl;
    srs_mp4_padding(ss, dc.indent());
    
    ss << "decoder config";
    decConfigDescr.dumps_detail(ss, dc.indent());
    return ss;
}

SrsMp4EsdsBox::SrsMp4EsdsBox()
{
    type = SrsMp4BoxTypeESDS;
    es = new SrsMp4ES_Descriptor();
}

SrsMp4EsdsBox::~SrsMp4EsdsBox()
{
    srs_freep(es);
}

SrsMp4DecoderSpecificInfo* SrsMp4EsdsBox::asc()
{
    return es->decConfigDescr.decSpecificInfo;
}

int SrsMp4EsdsBox::nb_header()
{
    return SrsMp4FullBox::nb_header() + es->nb_bytes();
}

srs_error_t SrsMp4EsdsBox::encode_header(SrsBuffer* buf)
{
    srs_error_t err = srs_success;
    
    if ((err = SrsMp4FullBox::encode_header(buf)) != srs_success) {
        return srs_error_wrap(err, "encode header");
    }
    
    int left = left_space(buf);
    SrsBuffer buffer(buf->data() + buf->pos(), left);
    if ((err = es->encode(&buffer)) != srs_success) {
        return srs_error_wrap(err, "encode es");
    }
    
    buf->skip(buffer.pos());
    
    return err;
}

srs_error_t SrsMp4EsdsBox::decode_header(SrsBuffer* buf)
{
    srs_error_t err = srs_success;
    
    if ((err = SrsMp4FullBox::decode_header(buf)) != srs_success) {
        return srs_error_wrap(err, "decode header");
    }
    
    int left = left_space(buf);
    SrsBuffer buffer(buf->data() + buf->pos(), left);
    if ((err = es->decode(&buffer)) != srs_success) {
        return srs_error_wrap(err, "decode es");
    }
    
    buf->skip(buffer.pos());
    
    return err;
}

stringstream& SrsMp4EsdsBox::dumps_detail(stringstream& ss, SrsMp4DumpContext dc)
{
    SrsMp4FullBox::dumps_detail(ss, dc);
    
    return es->dumps_detail(ss, dc);
}

SrsMp4SampleDescriptionBox::SrsMp4SampleDescriptionBox()
{
    type = SrsMp4BoxTypeSTSD;
}

SrsMp4SampleDescriptionBox::~SrsMp4SampleDescriptionBox()
{
    vector<SrsMp4SampleEntry*>::iterator it;
    for (it = entries.begin(); it != entries.end(); ++it) {
        SrsMp4SampleEntry* entry = *it;
        srs_freep(entry);
    }
    entries.clear();
}

SrsMp4VisualSampleEntry* SrsMp4SampleDescriptionBox::avc1()
{
    vector<SrsMp4SampleEntry*>::iterator it;
    for (it = entries.begin(); it != entries.end(); ++it) {
        SrsMp4SampleEntry* entry = *it;
        if (entry->type == SrsMp4BoxTypeAVC1) {
            return dynamic_cast<SrsMp4VisualSampleEntry*>(entry);
        }
    }
    return NULL;
}

SrsMp4AudioSampleEntry* SrsMp4SampleDescriptionBox::mp4a()
{
    vector<SrsMp4SampleEntry*>::iterator it;
    for (it = entries.begin(); it != entries.end(); ++it) {
        SrsMp4SampleEntry* entry = *it;
        if (entry->type == SrsMp4BoxTypeMP4A) {
            return dynamic_cast<SrsMp4AudioSampleEntry*>(entry);
        }
    }
    return NULL;
}

uint32_t SrsMp4SampleDescriptionBox::entry_count()
{
    return (uint32_t)entries.size();
}

SrsMp4SampleEntry* SrsMp4SampleDescriptionBox::entrie_at(int index)
{
    return entries.at(index);
}

<<<<<<< HEAD
void SrsMp4SampleDescriptionBox::append(SrsMp4Box* v)
{
    SrsMp4SampleEntry* pv = dynamic_cast<SrsMp4SampleEntry*>(v);
    if (pv) {
        entries.push_back(pv);
    }
=======
// Note that box must be SrsMp4SampleEntry*
void SrsMp4SampleDescriptionBox::append(SrsMp4Box* box)
{
    entries.push_back((SrsMp4SampleEntry*)box);
>>>>>>> ab5ddd24
}

int SrsMp4SampleDescriptionBox::nb_header()
{
    int size = SrsMp4FullBox::nb_header();
    
    size += 4;
    
    vector<SrsMp4SampleEntry*>::iterator it;
    for (it = entries.begin(); it != entries.end(); ++it) {
        SrsMp4SampleEntry* entry = *it;
        size += entry->nb_bytes();
    }
    
    return size;
}

srs_error_t SrsMp4SampleDescriptionBox::encode_header(SrsBuffer* buf)
{
    srs_error_t err = srs_success;
    
    if ((err = SrsMp4FullBox::encode_header(buf)) != srs_success) {
        return srs_error_wrap(err, "encode header");
    }
    
    buf->write_4bytes(entry_count());
    
    vector<SrsMp4SampleEntry*>::iterator it;
    for (it = entries.begin(); it != entries.end(); ++it) {
        SrsMp4SampleEntry* entry = *it;
        if ((err = entry->encode(buf)) != srs_success) {
            return srs_error_wrap(err, "encode entry");
        }
    }
    
    return err;
}

srs_error_t SrsMp4SampleDescriptionBox::decode_header(SrsBuffer* buf)
{
    srs_error_t err = srs_success;
    
    if ((err = SrsMp4FullBox::decode_header(buf)) != srs_success) {
        return srs_error_wrap(err, "decode header");
    }
    
    uint32_t nb_entries = buf->read_4bytes();
    for (uint32_t i = 0; i < nb_entries; i++) {
        SrsMp4Box* box = NULL;
        if ((err = SrsMp4Box::discovery(buf, &box)) != srs_success) {
            return srs_error_wrap(err, "discovery box");
        }
        
        if ((err = box->decode(buf)) != srs_success) {
            return srs_error_wrap(err, "decode box");
        }
        
        SrsMp4SampleEntry* entry = dynamic_cast<SrsMp4SampleEntry*>(box);
        if (entry) {
            entries.push_back(entry);
        } else {
            srs_freep(box);
        }
    }
    
    return err;
}

bool SrsMp4SampleDescriptionBox::boxes_in_header()
{
    return true;
}

stringstream& SrsMp4SampleDescriptionBox::dumps_detail(stringstream& ss, SrsMp4DumpContext dc)
{
    SrsMp4FullBox::dumps_detail(ss, dc);
    
    ss << ", " << entries.size() << " childs";
    if (!entries.empty()) {
        ss << "(+)" << endl;
        srs_dumps_array(entries, ss, dc.indent(), srs_mp4_pfn_box2, srs_mp4_delimiter_newline);
    }
    return ss;
}

SrsMp4SttsEntry::SrsMp4SttsEntry()
{
    sample_count = 0;
    sample_delta = 0;
}

SrsMp4SttsEntry::~SrsMp4SttsEntry()
{
}

stringstream& SrsMp4SttsEntry::dumps_detail(stringstream& ss, SrsMp4DumpContext dc)
{
    ss << "count=" << sample_count << ", delta=" << sample_delta;
    return ss;
}

SrsMp4DecodingTime2SampleBox::SrsMp4DecodingTime2SampleBox()
{
    type = SrsMp4BoxTypeSTTS;
    
    index = count = 0;
}

SrsMp4DecodingTime2SampleBox::~SrsMp4DecodingTime2SampleBox()
{
}

srs_error_t SrsMp4DecodingTime2SampleBox::initialize_counter()
{
    srs_error_t err = srs_success;

    // If only sps/pps and no frames, there is no stts entries.
    if (entries.empty()) {
        return err;
    }
    
    index = 0;
    if (index >= entries.size()) {
        return srs_error_new(ERROR_MP4_ILLEGAL_TIMESTAMP, "illegal ts, empty stts");
    }
    
    count = entries[0].sample_count;
    
    return err;
}

srs_error_t SrsMp4DecodingTime2SampleBox::on_sample(uint32_t sample_index, SrsMp4SttsEntry** ppentry)
{
    srs_error_t err = srs_success;
    
    if (sample_index + 1 > count) {
        index++;
        
        if (index >= entries.size()) {
            return srs_error_new(ERROR_MP4_ILLEGAL_TIMESTAMP, "illegal ts, stts overflow, count=%zd", entries.size());
        }
        
        count += entries[index].sample_count;
    }
    
    *ppentry = &entries[index];
    
    return err;
}

int SrsMp4DecodingTime2SampleBox::nb_header()
{
    return SrsMp4FullBox::nb_header() + 4 + 8*(int)entries.size();
}

srs_error_t SrsMp4DecodingTime2SampleBox::encode_header(SrsBuffer* buf)
{
    srs_error_t err = srs_success;
    
    if ((err = SrsMp4FullBox::encode_header(buf)) != srs_success) {
        return srs_error_wrap(err, "encode header");
    }
    
    buf->write_4bytes((int)entries.size());
    for (size_t i = 0; i < (size_t)entries.size(); i++) {
        SrsMp4SttsEntry& entry = entries[i];
        buf->write_4bytes(entry.sample_count);
        buf->write_4bytes(entry.sample_delta);
    }
    
    return err;
}

srs_error_t SrsMp4DecodingTime2SampleBox::decode_header(SrsBuffer* buf)
{
    srs_error_t err = srs_success;
    
    if ((err = SrsMp4FullBox::decode_header(buf)) != srs_success) {
        return srs_error_wrap(err, "decode header");
    }
    
    uint32_t entry_count = buf->read_4bytes();
    if (entry_count) {
        entries.resize(entry_count);
    }
    for (size_t i = 0; i < (size_t)entry_count; i++) {
        if (!buf->require(8)) {
            return srs_error_new(ERROR_MP4_BOX_REQUIRE_SPACE, "no space");
        }

        SrsMp4SttsEntry& entry = entries[i];
        entry.sample_count = buf->read_4bytes();
        entry.sample_delta = buf->read_4bytes();
    }
    
    return err;
}

stringstream& SrsMp4DecodingTime2SampleBox::dumps_detail(stringstream& ss, SrsMp4DumpContext dc)
{
    SrsMp4FullBox::dumps_detail(ss, dc);
    
    ss << ", " << entries.size() << " childs (+)";
    if (!entries.empty()) {
        ss << endl;
        srs_mp4_padding(ss, dc.indent());
        srs_dumps_array(entries, ss, dc.indent(), srs_mp4_pfn_detail, srs_mp4_delimiter_newline);
    }
    return ss;
}

SrsMp4CttsEntry::SrsMp4CttsEntry()
{
    sample_count = 0;
    sample_offset = 0;
}

SrsMp4CttsEntry::~SrsMp4CttsEntry()
{
}

stringstream& SrsMp4CttsEntry::dumps_detail(stringstream& ss, SrsMp4DumpContext dc)
{
    ss << "count=" << sample_count << ", offset=" << sample_offset;
    return ss;
}

SrsMp4CompositionTime2SampleBox::SrsMp4CompositionTime2SampleBox()
{
    type = SrsMp4BoxTypeCTTS;
    
    index = count = 0;
}

SrsMp4CompositionTime2SampleBox::~SrsMp4CompositionTime2SampleBox()
{
}

srs_error_t SrsMp4CompositionTime2SampleBox::initialize_counter()
{
    srs_error_t err = srs_success;

    // If only sps/pps and no frames, there is no stts entries.
    if (entries.empty()) {
        return err;
    }
    
    index = 0;
    if (index >= entries.size()) {
        return srs_error_new(ERROR_MP4_ILLEGAL_TIMESTAMP, "illegal ts, empty ctts");
    }
    
    count = entries[0].sample_count;
    
    return err;
}

srs_error_t SrsMp4CompositionTime2SampleBox::on_sample(uint32_t sample_index, SrsMp4CttsEntry** ppentry)
{
    srs_error_t err = srs_success;
    
    if (sample_index + 1 > count) {
        index++;
        
        if (index >= entries.size()) {
            return srs_error_new(ERROR_MP4_ILLEGAL_TIMESTAMP, "illegal ts, ctts overflow, count=%d", (int)entries.size());
        }
        
        count += entries[index].sample_count;
    }
    
    *ppentry = &entries[index];
    
    return err;
}

int SrsMp4CompositionTime2SampleBox::nb_header()
{
    return SrsMp4FullBox::nb_header() + 4 + 8 * (int)entries.size();
}

srs_error_t SrsMp4CompositionTime2SampleBox::encode_header(SrsBuffer* buf)
{
    srs_error_t err = srs_success;
    
    if ((err = SrsMp4FullBox::encode_header(buf)) != srs_success) {
        return srs_error_wrap(err, "encode header");
    }
    
    buf->write_4bytes((int)entries.size());
    for (size_t i = 0; i < (size_t)entries.size(); i++) {
        SrsMp4CttsEntry& entry = entries[i];
        buf->write_4bytes(entry.sample_count);
        if (version == 0) {
            buf->write_4bytes((uint32_t)entry.sample_offset);
        } else if (version == 1) {
            buf->write_4bytes((int32_t)entry.sample_offset);
        }
    }
    
    return err;
}

srs_error_t SrsMp4CompositionTime2SampleBox::decode_header(SrsBuffer* buf)
{
    srs_error_t err = srs_success;
    
    if ((err = SrsMp4FullBox::decode_header(buf)) != srs_success) {
        return srs_error_wrap(err, "decode header");
    }
    
    uint32_t entry_count = buf->read_4bytes();
    if (entry_count) {
        entries.resize(entry_count);
    }
    for (size_t i = 0; i < (size_t)entry_count; i++) {
        SrsMp4CttsEntry& entry = entries[i];
        entry.sample_count = buf->read_4bytes();
        if (version == 0) {
            entry.sample_offset = (uint32_t)buf->read_4bytes();
        } else if (version == 1) {
            entry.sample_offset = (int32_t)buf->read_4bytes();
        }
    }
    
    return err;
}

stringstream& SrsMp4CompositionTime2SampleBox::dumps_detail(stringstream& ss, SrsMp4DumpContext dc)
{
    SrsMp4FullBox::dumps_detail(ss, dc);
    
    ss << ", " << entries.size() << " childs (+)";
    if (!entries.empty()) {
        ss << endl;
        srs_mp4_padding(ss, dc.indent());
        srs_dumps_array(entries, ss, dc.indent(), srs_mp4_pfn_detail, srs_mp4_delimiter_newline);
    }
    return ss;
}

SrsMp4SyncSampleBox::SrsMp4SyncSampleBox()
{
    type = SrsMp4BoxTypeSTSS;
    
    entry_count = 0;
    sample_numbers = NULL;
}

SrsMp4SyncSampleBox::~SrsMp4SyncSampleBox()
{
    srs_freepa(sample_numbers);
}

bool SrsMp4SyncSampleBox::is_sync(uint32_t sample_index)
{
    for (uint32_t i = 0; i < entry_count; i++) {
        if (sample_index + 1 == sample_numbers[i]) {
            return true;
        }
    }
    return false;
}

int SrsMp4SyncSampleBox::nb_header()
{
    return SrsMp4FullBox::nb_header() +4 +4*entry_count;
}

srs_error_t SrsMp4SyncSampleBox::encode_header(SrsBuffer* buf)
{
    srs_error_t err = srs_success;
    
    if ((err = SrsMp4FullBox::encode_header(buf)) != srs_success) {
        return srs_error_wrap(err, "encode header");
    }
    
    buf->write_4bytes(entry_count);
    for (uint32_t i = 0; i < entry_count; i++) {
        uint32_t sample_number = sample_numbers[i];
        buf->write_4bytes(sample_number);
    }
    
    return err;
}

srs_error_t SrsMp4SyncSampleBox::decode_header(SrsBuffer* buf)
{
    srs_error_t err = srs_success;
    
    if ((err = SrsMp4FullBox::decode_header(buf)) != srs_success) {
        return srs_error_wrap(err, "decode header");
    }
    
    entry_count = buf->read_4bytes();
    if (entry_count > 0) {
        sample_numbers = new uint32_t[entry_count];
    }
    for (uint32_t i = 0; i < entry_count; i++) {
        sample_numbers[i] = buf->read_4bytes();
    }
    
    return err;
}

stringstream& SrsMp4SyncSampleBox::dumps_detail(stringstream& ss, SrsMp4DumpContext dc)
{
    SrsMp4FullBox::dumps_detail(ss, dc);
    
    ss << ", count=" << entry_count;
    if (entry_count > 0) {
        ss << endl;
        srs_mp4_padding(ss, dc.indent());
        srs_dumps_array(sample_numbers, entry_count, ss, dc.indent(), srs_mp4_pfn_elem, srs_mp4_delimiter_inspace);
    }
    return ss;
}

SrsMp4StscEntry::SrsMp4StscEntry()
{
    first_chunk = 0;
    samples_per_chunk = 0;
    sample_description_index = 0;
}

stringstream& SrsMp4StscEntry::dumps_detail(stringstream& ss, SrsMp4DumpContext dc)
{
    ss << "first=" << first_chunk << ", samples=" << samples_per_chunk << ", index=" << sample_description_index;
    return ss;
}

SrsMp4Sample2ChunkBox::SrsMp4Sample2ChunkBox()
{
    type = SrsMp4BoxTypeSTSC;
    
    entry_count = 0;
    entries = NULL;
    index = 0;
}

SrsMp4Sample2ChunkBox::~SrsMp4Sample2ChunkBox()
{
    srs_freepa(entries);
}

void SrsMp4Sample2ChunkBox::initialize_counter()
{
    index = 0;
}

SrsMp4StscEntry* SrsMp4Sample2ChunkBox::on_chunk(uint32_t chunk_index)
{
    // Last chunk?
    if (index >= entry_count - 1) {
        return &entries[index];
    }
    
    // Move next chunk?
    if (chunk_index + 1 >= entries[index + 1].first_chunk) {
        index++;
    }
    return &entries[index];
}

int SrsMp4Sample2ChunkBox::nb_header()
{
    return SrsMp4FullBox::nb_header() +4 + 12*entry_count;
}

srs_error_t SrsMp4Sample2ChunkBox::encode_header(SrsBuffer* buf)
{
    srs_error_t err = srs_success;
    
    if ((err = SrsMp4FullBox::encode_header(buf)) != srs_success) {
        return srs_error_wrap(err, "encode header");
    }
    
    buf->write_4bytes(entry_count);
    for (uint32_t i = 0; i < entry_count; i++) {
        SrsMp4StscEntry& entry = entries[i];
        buf->write_4bytes(entry.first_chunk);
        buf->write_4bytes(entry.samples_per_chunk);
        buf->write_4bytes(entry.sample_description_index);
    }
    
    return err;
}

srs_error_t SrsMp4Sample2ChunkBox::decode_header(SrsBuffer* buf)
{
    srs_error_t err = srs_success;
    
    if ((err = SrsMp4FullBox::decode_header(buf)) != srs_success) {
        return srs_error_wrap(err, "decode header");
    }
    
    entry_count = buf->read_4bytes();
    if (entry_count) {
        entries = new SrsMp4StscEntry[entry_count];
    }
    for (uint32_t i = 0; i < entry_count; i++) {
        SrsMp4StscEntry& entry = entries[i];
        entry.first_chunk = buf->read_4bytes();
        entry.samples_per_chunk = buf->read_4bytes();
        entry.sample_description_index = buf->read_4bytes();
    }
    
    return err;
}

stringstream& SrsMp4Sample2ChunkBox::dumps_detail(stringstream& ss, SrsMp4DumpContext dc)
{
    SrsMp4FullBox::dumps_detail(ss, dc);
    
    ss << ", " << entry_count << " childs (+)";
    if (entry_count > 0) {
        ss << endl;
        srs_mp4_padding(ss, dc.indent());
        srs_dumps_array(entries, entry_count, ss, dc.indent(), srs_mp4_pfn_detail, srs_mp4_delimiter_newline);
    }
    return ss;
}

SrsMp4ChunkOffsetBox::SrsMp4ChunkOffsetBox()
{
    type = SrsMp4BoxTypeSTCO;
    
    entry_count = 0;
    entries = NULL;
}

SrsMp4ChunkOffsetBox::~SrsMp4ChunkOffsetBox()
{
    srs_freepa(entries);
}

int SrsMp4ChunkOffsetBox::nb_header()
{
    return SrsMp4FullBox::nb_header() +4 +4*entry_count;
}

srs_error_t SrsMp4ChunkOffsetBox::encode_header(SrsBuffer* buf)
{
    srs_error_t err = srs_success;
    
    if ((err = SrsMp4FullBox::encode_header(buf)) != srs_success) {
        return srs_error_wrap(err, "encode header");
    }
    
    buf->write_4bytes(entry_count);
    for (uint32_t i = 0; i < entry_count; i++) {
        buf->write_4bytes(entries[i]);
    }
    
    return err;
}

srs_error_t SrsMp4ChunkOffsetBox::decode_header(SrsBuffer* buf)
{
    srs_error_t err = srs_success;
    
    if ((err = SrsMp4FullBox::decode_header(buf)) != srs_success) {
        return srs_error_wrap(err, "decode header");
    }
    
    entry_count = buf->read_4bytes();
    if (entry_count) {
        entries = new uint32_t[entry_count];
    }
    for (uint32_t i = 0; i < entry_count; i++) {
        entries[i] = buf->read_4bytes();
    }
    
    return err;
}

stringstream& SrsMp4ChunkOffsetBox::dumps_detail(stringstream& ss, SrsMp4DumpContext dc)
{
    SrsMp4FullBox::dumps_detail(ss, dc);
    
    ss << ", " << entry_count << " childs (+)";
    if (entry_count > 0) {
        ss << endl;
        srs_mp4_padding(ss, dc.indent());
        srs_dumps_array(entries, entry_count, ss, dc.indent(), srs_mp4_pfn_elem, srs_mp4_delimiter_inspace);
    }
    return ss;
}

SrsMp4ChunkLargeOffsetBox::SrsMp4ChunkLargeOffsetBox()
{
    type = SrsMp4BoxTypeCO64;
    
    entry_count = 0;
    entries = NULL;
}

SrsMp4ChunkLargeOffsetBox::~SrsMp4ChunkLargeOffsetBox()
{
    srs_freepa(entries);
}

int SrsMp4ChunkLargeOffsetBox::nb_header()
{
    return SrsMp4FullBox::nb_header() +4 +8*entry_count;
}

srs_error_t SrsMp4ChunkLargeOffsetBox::encode_header(SrsBuffer* buf)
{
    srs_error_t err = srs_success;
    
    if ((err = SrsMp4FullBox::encode_header(buf)) != srs_success) {
        return srs_error_wrap(err, "encode header");
    }
    
    buf->write_4bytes(entry_count);
    for (uint32_t i = 0; i < entry_count; i++) {
        buf->write_8bytes(entries[i]);
    }
    
    return err;
}

srs_error_t SrsMp4ChunkLargeOffsetBox::decode_header(SrsBuffer* buf)
{
    srs_error_t err = srs_success;
    
    if ((err = SrsMp4FullBox::decode_header(buf)) != srs_success) {
        return srs_error_wrap(err, "decode header");
    }
    
    entry_count = buf->read_4bytes();
    if (entry_count) {
        entries = new uint64_t[entry_count];
    }
    for (uint32_t i = 0; i < entry_count; i++) {
        entries[i] = buf->read_8bytes();
    }
    
    return err;
}

stringstream& SrsMp4ChunkLargeOffsetBox::dumps_detail(stringstream& ss, SrsMp4DumpContext dc)
{
    SrsMp4FullBox::dumps_detail(ss, dc);
    
    ss << ", " << entry_count << " childs (+)";
    if (entry_count > 0) {
        ss << endl;
        srs_mp4_padding(ss, dc.indent());
        srs_dumps_array(entries, entry_count, ss, dc.indent(), srs_mp4_pfn_elem, srs_mp4_delimiter_inspace);
    }
    return ss;
}

SrsMp4SampleSizeBox::SrsMp4SampleSizeBox()
{
    type = SrsMp4BoxTypeSTSZ;
    
    sample_size = sample_count = 0;
    entry_sizes = NULL;
}

SrsMp4SampleSizeBox::~SrsMp4SampleSizeBox()
{
    srs_freepa(entry_sizes);
}

srs_error_t SrsMp4SampleSizeBox::get_sample_size(uint32_t sample_index, uint32_t* psample_size)
{
    srs_error_t err = srs_success;
    
    if (sample_size != 0) {
        *psample_size = sample_size;
        return err;
    }
    
    if (sample_index >= sample_count) {
        return srs_error_new(ERROR_MP4_MOOV_OVERFLOW, "stsz overflow, sample_count=%d", sample_count);
    }
    *psample_size = entry_sizes[sample_index];
    
    return err;
}

int SrsMp4SampleSizeBox::nb_header()
{
    int size = SrsMp4FullBox::nb_header() +4+4;
    if (sample_size == 0) {
        size += 4*sample_count;
    }
    return size;
}

srs_error_t SrsMp4SampleSizeBox::encode_header(SrsBuffer* buf)
{
    srs_error_t err = srs_success;
    
    if ((err = SrsMp4FullBox::encode_header(buf)) != srs_success) {
        return srs_error_wrap(err, "encode header");
    }
    
    buf->write_4bytes(sample_size);
    buf->write_4bytes(sample_count);
    for (uint32_t i = 0; i < sample_count && sample_size == 0; i++) {
        buf->write_4bytes(entry_sizes[i]);
    }
    
    return err;
}

srs_error_t SrsMp4SampleSizeBox::decode_header(SrsBuffer* buf)
{
    srs_error_t err = srs_success;
    
    if ((err = SrsMp4FullBox::decode_header(buf)) != srs_success) {
        return srs_error_wrap(err, "decode header");
    }
    
    sample_size = buf->read_4bytes();
    sample_count = buf->read_4bytes();
    if (!sample_size && sample_count) {
        entry_sizes = new uint32_t[sample_count];
    }
    for (uint32_t i = 0; i < sample_count && sample_size == 0; i++) {
        entry_sizes[i] = buf->read_4bytes();
    }
    
    return err;
}

stringstream& SrsMp4SampleSizeBox::dumps_detail(stringstream& ss, SrsMp4DumpContext dc)
{
    SrsMp4FullBox::dumps_detail(ss, dc);
    
    ss << ", size=" << sample_size << ", " << sample_count << " childs (+)";
    if (!sample_size  && sample_count> 0) {
        ss << endl;
        srs_mp4_padding(ss, dc.indent());
        srs_dumps_array(entry_sizes, sample_count, ss, dc.indent(), srs_mp4_pfn_elem, srs_mp4_delimiter_inspace);
    }
    return ss;
}

SrsMp4UserDataBox::SrsMp4UserDataBox()
{
    type = SrsMp4BoxTypeUDTA;
}

SrsMp4UserDataBox::~SrsMp4UserDataBox()
{
}

int SrsMp4UserDataBox::nb_header()
{
    return SrsMp4Box::nb_header() + (int)data.size();
}

srs_error_t SrsMp4UserDataBox::encode_header(SrsBuffer* buf)
{
    srs_error_t err = srs_success;
    
    if ((err = SrsMp4Box::encode_header(buf)) != srs_success) {
        return srs_error_wrap(err, "encode header");
    }
    
    if (!data.empty()) {
        buf->write_bytes(&data[0], (int)data.size());
    }
    
    return err;
}

srs_error_t SrsMp4UserDataBox::decode_header(SrsBuffer* buf)
{
    srs_error_t err = srs_success;
    
    if ((err = SrsMp4Box::decode_header(buf)) != srs_success) {
        return srs_error_wrap(err, "decode header");
    }
    
    int nb_data = left_space(buf);
    if (nb_data) {
        data.resize(nb_data);
        buf->read_bytes(&data[0], (int)data.size());
    }
    
    return err;
}

stringstream& SrsMp4UserDataBox::dumps_detail(stringstream& ss, SrsMp4DumpContext dc)
{
    SrsMp4Box::dumps_detail(ss, dc);
    
    ss << ", total " << data.size() << "B";
    
    if (!data.empty()) {
        ss << endl;
        srs_mp4_padding(ss, dc.indent());
        srs_dumps_array(&data[0], (int)data.size(), ss, dc.indent(), srs_mp4_pfn_hex, srs_mp4_delimiter_inspace);
    }
    return ss;
}

SrsMp4SegmentIndexBox::SrsMp4SegmentIndexBox()
{
    type = SrsMp4BoxTypeSIDX;
    version = 0;
    flags = reference_id = timescale = 0;
    earliest_presentation_time = first_offset = 0;
}

SrsMp4SegmentIndexBox::~SrsMp4SegmentIndexBox()
{
}

int SrsMp4SegmentIndexBox::nb_header()
{
    return SrsMp4Box::nb_header() + 4+4+4 + (!version? 8:16) + 4 + 12*entries.size();
}

srs_error_t SrsMp4SegmentIndexBox::encode_header(SrsBuffer* buf)
{
    srs_error_t err = srs_success;

    if ((err = SrsMp4Box::encode_header(buf)) != srs_success) {
        return srs_error_wrap(err, "encode header");
    }

    buf->write_1bytes(version);
    buf->write_3bytes(flags);
    buf->write_4bytes(reference_id);
    buf->write_4bytes(timescale);
    if (!version) {
        buf->write_4bytes(earliest_presentation_time);
        buf->write_4bytes(first_offset);
    } else {
        buf->write_8bytes(earliest_presentation_time);
        buf->write_8bytes(first_offset);
    }

    buf->write_4bytes((uint32_t)entries.size());
    for (int i = 0; i < (int)entries.size(); i++) {
        SrsMp4SegmentIndexEntry& entry = entries.at(i);

        uint32_t v = uint32_t(entry.reference_type&0x01)<<31;
        v |= entry.referenced_size&0x7fffffff;
        buf->write_4bytes(v);

        buf->write_4bytes(entry.subsegment_duration);

        v = uint32_t(entry.starts_with_SAP&0x01)<<31;
        v |= uint32_t(entry.SAP_type&0x7)<<28;
        v |= entry.SAP_delta_time&0xfffffff;
        buf->write_4bytes(v);
    }

    return err;
}

srs_error_t SrsMp4SegmentIndexBox::decode_header(SrsBuffer* buf)
{
    srs_error_t err = srs_success;

    if ((err = SrsMp4Box::decode_header(buf)) != srs_success) {
        return srs_error_wrap(err, "decode header");
    }

    version = buf->read_1bytes();
    flags = buf->read_3bytes();
    reference_id = buf->read_4bytes();
    timescale = buf->read_4bytes();

    if (!version) {
        if (!buf->require(8)) {
            return srs_error_new(ERROR_MP4_BOX_REQUIRE_SPACE, "no space");
        }
        earliest_presentation_time = buf->read_4bytes();
        first_offset = buf->read_4bytes();
    } else {
        if (!buf->require(16)) {
            return srs_error_new(ERROR_MP4_BOX_REQUIRE_SPACE, "no space");
        }
        earliest_presentation_time = buf->read_8bytes();
        first_offset = buf->read_8bytes();
    }

    uint32_t nn_entries = (uint32_t)(buf->read_4bytes() & 0xffff);
    for (uint32_t i = 0; i < nn_entries; i++) {
        if (!buf->require(12)) {
            return srs_error_new(ERROR_MP4_BOX_REQUIRE_SPACE, "no space");
        }

        SrsMp4SegmentIndexEntry entry;

        uint32_t v = buf->read_4bytes();
        entry.reference_type = uint8_t((v&0x80000000)>>31);
        entry.referenced_size = v&0x7fffffff;

        entry.subsegment_duration = buf->read_4bytes();

        v = buf->read_4bytes();
        entry.starts_with_SAP = uint8_t((v&0x80000000)>>31);
        entry.SAP_type = uint8_t((v&0x70000000)>>28);
        entry.SAP_delta_time = v&0xfffffff;

        entries.push_back(entry);
    }

    return err;
}

stringstream& SrsMp4SegmentIndexBox::dumps_detail(stringstream& ss, SrsMp4DumpContext dc)
{
    SrsMp4Box::dumps_detail(ss, dc);

    ss << ", v" << (int)version << ", flags=" << flags << ", refs#" << reference_id
        << ", TBN=" << timescale << ", ePTS=" << earliest_presentation_time;

    for (int i = 0; i < (int)entries.size(); i++) {
        SrsMp4SegmentIndexEntry& entry = entries.at(i);

        ss << endl;
        srs_mp4_padding(ss, dc.indent());
        ss << "#" << i << ", ref=" << (int)entry.reference_type << "/" << entry.referenced_size
            << ", duration=" << entry.subsegment_duration << ", SAP=" << (int)entry.starts_with_SAP
            << "/" << (int)entry.SAP_type << "/" << entry.SAP_delta_time;
    }

    return ss;
}

SrsMp4Sample::SrsMp4Sample()
{
    type = SrsFrameTypeForbidden;
    offset = 0;
    index = 0;
    dts = pts = 0;
    nb_data = 0;
    data = NULL;
    frame_type = SrsVideoAvcFrameTypeForbidden;
    tbn = 0;
    adjust = 0;
}

SrsMp4Sample::~SrsMp4Sample()
{
    srs_freepa(data);
}

uint32_t SrsMp4Sample::dts_ms()
{
    return (uint32_t)(dts * 1000 / tbn) + adjust;
}

uint32_t SrsMp4Sample::pts_ms()
{
    return (uint32_t)(pts * 1000 / tbn) + adjust;
}

SrsMp4SampleManager::SrsMp4SampleManager()
{
}

SrsMp4SampleManager::~SrsMp4SampleManager()
{
    vector<SrsMp4Sample*>::iterator it;
    for (it = samples.begin(); it != samples.end(); ++it) {
        SrsMp4Sample* sample = *it;
        srs_freep(sample);
    }
    samples.clear();
}

srs_error_t SrsMp4SampleManager::load(SrsMp4MovieBox* moov)
{
    srs_error_t err = srs_success;
    
    map<uint64_t, SrsMp4Sample*> tses;
    
    // Load samples from moov, merge to temp samples.
    if ((err = do_load(tses, moov)) != srs_success) {
        map<uint64_t, SrsMp4Sample*>::iterator it;
        for (it = tses.begin(); it != tses.end(); ++it) {
            SrsMp4Sample* sample = it->second;
            srs_freep(sample);
        }
        
        return srs_error_wrap(err, "load mp4");
    }
    
    // Dumps temp samples.
    // Adjust the sequence diff.
    int32_t maxp = 0;
    int32_t maxn = 0;
    if (true) {
        SrsMp4Sample* pvideo = NULL;
        map<uint64_t, SrsMp4Sample*>::iterator it;
        for (it = tses.begin(); it != tses.end(); ++it) {
            SrsMp4Sample* sample = it->second;
            samples.push_back(sample);
            
            if (sample->type == SrsFrameTypeVideo) {
                pvideo = sample;
            } else if (pvideo) {
                int32_t diff = sample->dts_ms() - pvideo->dts_ms();
                if (diff > 0) {
                    maxp = srs_max(maxp, diff);
                } else {
                    maxn = srs_min(maxn, diff);
                }
                pvideo = NULL;
            }
        }
    }
    
    // Adjust when one of maxp and maxn is zero,
    // that means we can adjust by add maxn or sub maxp,
    // notice that maxn is negative and maxp is positive.
    if (maxp * maxn == 0 && maxp + maxn != 0) {
        map<uint64_t, SrsMp4Sample*>::iterator it;
        for (it = tses.begin(); it != tses.end(); ++it) {
            SrsMp4Sample* sample = it->second;
            if (sample->type == SrsFrameTypeAudio) {
                sample->adjust = 0 - maxp - maxn;
            }
        }
    }
    
    return err;
}

SrsMp4Sample* SrsMp4SampleManager::at(uint32_t index)
{
    if (index < samples.size()) {
        return samples.at(index);
    }
    return NULL;
}

void SrsMp4SampleManager::append(SrsMp4Sample* sample)
{
    samples.push_back(sample);
}

srs_error_t SrsMp4SampleManager::write(SrsMp4MovieBox* moov)
{
    srs_error_t err = srs_success;
    
    SrsMp4TrackBox* vide = moov->video();
    if (vide) {
        bool has_cts = false;
        vector<SrsMp4Sample*>::iterator it;
        for (it = samples.begin(); it != samples.end(); ++it) {
            SrsMp4Sample* sample = *it;
            if (sample->dts != sample->pts && sample->type == SrsFrameTypeVideo) {
                has_cts = true;
                break;
            }
        }
        
        SrsMp4SampleTableBox* stbl = vide->stbl();
        
        SrsMp4DecodingTime2SampleBox* stts = new SrsMp4DecodingTime2SampleBox();
        stbl->set_stts(stts);
        
        SrsMp4SyncSampleBox* stss = new SrsMp4SyncSampleBox();
        stbl->set_stss(stss);
        
        SrsMp4CompositionTime2SampleBox* ctts = NULL;
        if (has_cts) {
            ctts = new SrsMp4CompositionTime2SampleBox();
            stbl->set_ctts(ctts);
        }
        
        SrsMp4Sample2ChunkBox* stsc = new SrsMp4Sample2ChunkBox();
        stbl->set_stsc(stsc);
        
        SrsMp4SampleSizeBox* stsz = new SrsMp4SampleSizeBox();
        stbl->set_stsz(stsz);
        
        SrsMp4ChunkOffsetBox* stco = new SrsMp4ChunkOffsetBox();
        stbl->set_stco(stco);
        
        if ((err = write_track(SrsFrameTypeVideo, stts, stss, ctts, stsc, stsz, stco)) != srs_success) {
            return srs_error_wrap(err, "write vide track");
        }
    }
    
    SrsMp4TrackBox* soun = moov->audio();
    if (soun) {
        SrsMp4SampleTableBox* stbl = soun->stbl();
        
        SrsMp4DecodingTime2SampleBox* stts = new SrsMp4DecodingTime2SampleBox();
        stbl->set_stts(stts);
        
        SrsMp4SyncSampleBox* stss = NULL;
        SrsMp4CompositionTime2SampleBox* ctts = NULL;
        
        SrsMp4Sample2ChunkBox* stsc = new SrsMp4Sample2ChunkBox();
        stbl->set_stsc(stsc);
        
        SrsMp4SampleSizeBox* stsz = new SrsMp4SampleSizeBox();
        stbl->set_stsz(stsz);
        
        SrsMp4ChunkOffsetBox* stco = new SrsMp4ChunkOffsetBox();
        stbl->set_stco(stco);
        
        if ((err = write_track(SrsFrameTypeAudio, stts, stss, ctts, stsc, stsz, stco)) != srs_success) {
            return srs_error_wrap(err, "write soun track");
        }
    }
    
    return err;
}

srs_error_t SrsMp4SampleManager::write(SrsMp4MovieFragmentBox* moof, uint64_t& dts)
{
    srs_error_t err = srs_success;
    
    SrsMp4TrackFragmentBox* traf = moof->traf();
    SrsMp4TrackFragmentRunBox* trun = traf->trun();
    
    trun->flags = SrsMp4TrunFlagsDataOffset | SrsMp4TrunFlagsSampleDuration
        | SrsMp4TrunFlagsSampleSize | SrsMp4TrunFlagsSampleFlag | SrsMp4TrunFlagsSampleCtsOffset;

    SrsMp4Sample* previous = NULL;
    
    vector<SrsMp4Sample*>::iterator it;
    for (it = samples.begin(); it != samples.end(); ++it) {
        SrsMp4Sample* sample = *it;
        SrsMp4TrunEntry* entry = new SrsMp4TrunEntry(trun);
        
        if (!previous) {
            previous = sample;
            entry->sample_flags = 0x02000000;
        } else {
            entry->sample_flags = 0x01000000;
        }
        
        entry->sample_duration = (uint32_t)srs_min(100, sample->dts - dts);
        if (entry->sample_duration == 0) {
            entry->sample_duration = 40;
        }
        dts = sample->dts;
        
        entry->sample_size = sample->nb_data;
        entry->sample_composition_time_offset = (int64_t)(sample->pts - sample->dts);
        if (entry->sample_composition_time_offset < 0) {
            trun->version = 1;
        }
        
        trun->entries.push_back(entry);
    }
    
    return err;
}

srs_error_t SrsMp4SampleManager::write_track(SrsFrameType track,
    SrsMp4DecodingTime2SampleBox* stts, SrsMp4SyncSampleBox* stss, SrsMp4CompositionTime2SampleBox* ctts,
    SrsMp4Sample2ChunkBox* stsc, SrsMp4SampleSizeBox* stsz, SrsMp4ChunkOffsetBox* stco)
{
    srs_error_t err = srs_success;
    
    SrsMp4SttsEntry stts_entry;
    vector<SrsMp4SttsEntry> stts_entries;
    
    SrsMp4CttsEntry ctts_entry;
    vector<SrsMp4CttsEntry> ctts_entries;
    
    vector<uint32_t> stsz_entries;
    vector<uint32_t> stco_entries;
    vector<uint32_t> stss_entries;
    
    SrsMp4Sample* previous = NULL;
    vector<SrsMp4Sample*>::iterator it;
    for (it = samples.begin(); it != samples.end(); ++it) {
        SrsMp4Sample* sample = *it;
        if (sample->type != track) {
            continue;
        }
        
        stsz_entries.push_back(sample->nb_data);
        stco_entries.push_back((uint32_t)sample->offset);
        
        if (sample->frame_type == SrsVideoAvcFrameTypeKeyFrame) {
            stss_entries.push_back(sample->index + 1);
        }
        
        if (stts) {
            if (previous) {
                uint32_t delta = (uint32_t)(sample->dts - previous->dts);
                if (stts_entry.sample_delta == 0 || stts_entry.sample_delta == delta) {
                    stts_entry.sample_delta = delta;
                    stts_entry.sample_count++;
                } else {
                    stts_entries.push_back(stts_entry);
                    stts_entry.sample_count = 1;
                    stts_entry.sample_delta = delta;
                }
            } else {
                // The first sample always in the STTS table.
                stts_entry.sample_count++;
            }
        }
        
        if (ctts) {
            int64_t offset = sample->pts - sample->dts;
            if (offset < 0) {
                ctts->version = 0x01;
            }
            if (ctts_entry.sample_count == 0 || ctts_entry.sample_offset == offset) {
                ctts_entry.sample_count++;
            } else {
                ctts_entries.push_back(ctts_entry);
                ctts_entry.sample_offset = offset;
                ctts_entry.sample_count = 1;
            }
        }
        
        previous = sample;
    }
    
    if (stts && stts_entry.sample_count) {
        stts_entries.push_back(stts_entry);
    }
    
    if (ctts && ctts_entry.sample_count) {
        ctts_entries.push_back(ctts_entry);
    }
    
    if (stts && !stts_entries.empty()) {
        stts->entries = stts_entries;
    }
    
    if (ctts && !ctts_entries.empty()) {
        ctts->entries = ctts_entries;
    }
    
    if (stsc) {
        stsc->entry_count = 1;
        stsc->entries = new SrsMp4StscEntry[1];
        
        SrsMp4StscEntry& v = stsc->entries[0];
        v.first_chunk = v.sample_description_index = v.samples_per_chunk = 1;
    }
    
    if (stsz && !stsz_entries.empty()) {
        stsz->sample_size = 0;
        stsz->sample_count = (uint32_t)stsz_entries.size();
        stsz->entry_sizes = new uint32_t[stsz->sample_count];
        for (int i = 0; i < (int)stsz->sample_count; i++) {
            stsz->entry_sizes[i] = stsz_entries.at(i);
        }
    }
    
    if (stco && !stco_entries.empty()) {
        stco->entry_count = (uint32_t)stco_entries.size();
        stco->entries = new uint32_t[stco->entry_count];
        for (int i = 0; i < (int)stco->entry_count; i++) {
            stco->entries[i] = stco_entries.at(i);
        }
    }
    
    if (stss && !stss_entries.empty()) {
        stss->entry_count = (uint32_t)stss_entries.size();
        stss->sample_numbers = new uint32_t[stss->entry_count];
        for (int i = 0; i < (int)stss->entry_count; i++) {
            stss->sample_numbers[i] = stss_entries.at(i);
        }
    }
    
    return err;
}

srs_error_t SrsMp4SampleManager::do_load(map<uint64_t, SrsMp4Sample*>& tses, SrsMp4MovieBox* moov)
{
    srs_error_t err = srs_success;
    
    SrsMp4TrackBox* vide = moov->video();
    if (vide) {
        SrsMp4MediaHeaderBox* mdhd = vide->mdhd();
        SrsMp4TrackType tt = vide->track_type();
        SrsMp4ChunkOffsetBox* stco = vide->stco();
        SrsMp4SampleSizeBox* stsz = vide->stsz();
        SrsMp4Sample2ChunkBox* stsc = vide->stsc();
        SrsMp4DecodingTime2SampleBox* stts = vide->stts();
        // The composition time to sample table is optional and must only be present if DT and CT differ for any samples.
        SrsMp4CompositionTime2SampleBox* ctts = vide->ctts();
        // If the sync sample box is not present, every sample is a sync sample.
        SrsMp4SyncSampleBox* stss = vide->stss();
        
        if (!mdhd || !stco || !stsz || !stsc || !stts) {
            return srs_error_new(ERROR_MP4_ILLEGAL_TRACK, "illegal track, empty mdhd/stco/stsz/stsc/stts, type=%d", tt);
        }
        
        if ((err = load_trak(tses, SrsFrameTypeVideo, mdhd, stco, stsz, stsc, stts, ctts, stss)) != srs_success) {
            return srs_error_wrap(err, "load vide track");
        }
    }
    
    SrsMp4TrackBox* soun = moov->audio();
    if (soun) {
        SrsMp4MediaHeaderBox* mdhd = soun->mdhd();
        SrsMp4TrackType tt = soun->track_type();
        SrsMp4ChunkOffsetBox* stco = soun->stco();
        SrsMp4SampleSizeBox* stsz = soun->stsz();
        SrsMp4Sample2ChunkBox* stsc = soun->stsc();
        SrsMp4DecodingTime2SampleBox* stts = soun->stts();
        
        if (!mdhd || !stco || !stsz || !stsc || !stts) {
            return srs_error_new(ERROR_MP4_ILLEGAL_TRACK, "illegal track, empty mdhd/stco/stsz/stsc/stts, type=%d", tt);
        }
        
        if ((err = load_trak(tses, SrsFrameTypeAudio, mdhd, stco, stsz, stsc, stts, NULL, NULL)) != srs_success) {
            return srs_error_wrap(err, "load soun track");
        }
    }
    
    return err;
}

srs_error_t SrsMp4SampleManager::load_trak(map<uint64_t, SrsMp4Sample*>& tses, SrsFrameType tt,
    SrsMp4MediaHeaderBox* mdhd, SrsMp4ChunkOffsetBox* stco, SrsMp4SampleSizeBox* stsz, SrsMp4Sample2ChunkBox* stsc,
    SrsMp4DecodingTime2SampleBox* stts, SrsMp4CompositionTime2SampleBox* ctts, SrsMp4SyncSampleBox* stss)
{
    srs_error_t err = srs_success;
    
    // Samples per chunk.
    stsc->initialize_counter();
    
    // DTS box.
    if ((err = stts->initialize_counter()) != srs_success) {
        return srs_error_wrap(err, "stts init counter");
    }
    
    // CTS/PTS box.
    if (ctts && (err = ctts->initialize_counter()) != srs_success) {
        return srs_error_wrap(err, "ctts init counter");
    }
    
    SrsMp4Sample* previous = NULL;
    
    // For each chunk offset.
    for (uint32_t ci = 0; ci < stco->entry_count; ci++) {
        // The sample offset relative in chunk.
        uint32_t sample_relative_offset = 0;
        
        // Find how many samples from stsc.
        SrsMp4StscEntry* stsc_entry = stsc->on_chunk(ci);
        for (uint32_t i = 0; i < stsc_entry->samples_per_chunk; i++) {
            SrsMp4Sample* sample = new SrsMp4Sample();
            sample->type = tt;
            sample->index = (previous? previous->index+1:0);
            sample->tbn = mdhd->timescale;
            sample->offset = stco->entries[ci] + sample_relative_offset;
            
            uint32_t sample_size = 0;
            if ((err = stsz->get_sample_size(sample->index, &sample_size)) != srs_success) {
                srs_freep(sample);
                return srs_error_wrap(err, "stsz get sample size");
            }
            sample_relative_offset += sample_size;
            
            SrsMp4SttsEntry* stts_entry = NULL;
            if ((err = stts->on_sample(sample->index, &stts_entry)) != srs_success) {
                srs_freep(sample);
                return srs_error_wrap(err, "stts on sample");
            }
            if (previous) {
                sample->pts = sample->dts = previous->dts + stts_entry->sample_delta;
            }
            
            SrsMp4CttsEntry* ctts_entry = NULL;
            if (ctts && (err = ctts->on_sample(sample->index, &ctts_entry)) != srs_success) {
                srs_freep(sample);
                return srs_error_wrap(err, "ctts on sample");
            }
            if (ctts_entry) {
                sample->pts = sample->dts + ctts_entry->sample_offset;
            }
            
            if (tt == SrsFrameTypeVideo) {
                if (!stss || stss->is_sync(sample->index)) {
                    sample->frame_type = SrsVideoAvcFrameTypeKeyFrame;
                } else {
                    sample->frame_type = SrsVideoAvcFrameTypeInterFrame;
                }
            }
            
            // Only set the sample size, read data from io when needed.
            sample->nb_data = sample_size;
            sample->data = NULL;
            
            previous = sample;
            tses[sample->offset] = sample;
        }
    }
    
    // Check total samples.
    if (previous && previous->index + 1 != stsz->sample_count) {
        return srs_error_new(ERROR_MP4_ILLEGAL_SAMPLES, "illegal samples count, expect=%d, actual=%d", stsz->sample_count, previous->index + 1);
    }
    
    return err;
}

SrsMp4BoxReader::SrsMp4BoxReader()
{
    rsio = NULL;
    buf = new char[SRS_MP4_BUF_SIZE];
}

SrsMp4BoxReader::~SrsMp4BoxReader()
{
    srs_freepa(buf);
}

srs_error_t SrsMp4BoxReader::initialize(ISrsReadSeeker* rs)
{
    rsio = rs;
    
    return srs_success;
}

srs_error_t SrsMp4BoxReader::read(SrsSimpleStream* stream, SrsMp4Box** ppbox)
{
    srs_error_t err = srs_success;
    
    SrsMp4Box* box = NULL;
    while (true) {
        // For the first time to read the box, maybe it's a basic box which is only 4bytes header.
        // When we disconvery the real box, we know the size of the whole box, then read again and decode it.
        uint64_t required = box? box->sz():4;
        
        // For mdat box, we only requires to decode the header.
        if (box && box->is_mdat()) {
            required = box->sz_header();
        }
        
        // Fill the stream util we can discovery box.
        while (stream->length() < (int)required) {
            ssize_t nread;
            if ((err = rsio->read(buf, SRS_MP4_BUF_SIZE, &nread)) != srs_success) {
                return srs_error_wrap(err, "load failed, nread=%d, required=%d", (int)nread, (int)required);
            }
            
            srs_assert(nread > 0);
            stream->append(buf, (int)nread);
        }
        
        SrsBuffer* buffer = new SrsBuffer(stream->bytes(), stream->length());
        SrsAutoFree(SrsBuffer, buffer);
        
        // Discovery the box with basic header.
        if (!box && (err = SrsMp4Box::discovery(buffer, &box)) != srs_success) {
            if (srs_error_code(err) == ERROR_MP4_BOX_REQUIRE_SPACE) {
                srs_freep(err);
                continue;
            }
            return srs_error_wrap(err, "load box failed");
        }
        
        // When box is discoveried, check whether we can demux the whole box.
        // For mdat, only the header is required.
        required = (box->is_mdat()? box->sz_header():box->sz());
        if (!buffer->require((int)required)) {
            continue;
        }
        
        if (err != srs_success) {
            srs_freep(box);
        } else {
            *ppbox = box;
        }
        
        break;
    }
    
    return err;
}

srs_error_t SrsMp4BoxReader::skip(SrsMp4Box* box, SrsSimpleStream* stream)
{
    srs_error_t err = srs_success;
    
    // For mdat, always skip the content.
    if (box->is_mdat()) {
        int offset = (int)(box->sz() - stream->length());
        if (offset < 0) {
            stream->erase(stream->length() + offset);
        } else {
            stream->erase(stream->length());
        }
        if (offset > 0 && (err = rsio->lseek(offset, SEEK_CUR, NULL)) != srs_success) {
            return srs_error_wrap(err, "io seek");
        }
    } else {
        // Remove the consumed bytes.
        stream->erase((int)box->sz());
    }
    
    return err;
}

SrsMp4Decoder::SrsMp4Decoder()
{
    rsio = NULL;
    brand = SrsMp4BoxBrandForbidden;
    stream = new SrsSimpleStream();
    vcodec = SrsVideoCodecIdForbidden;
    acodec = SrsAudioCodecIdForbidden;
    asc_written = avcc_written = false;
    sample_rate = SrsAudioSampleRateForbidden;
    sound_bits = SrsAudioSampleBitsForbidden;
    channels = SrsAudioChannelsForbidden;
    samples = new SrsMp4SampleManager();
    br = new SrsMp4BoxReader();
    current_index = 0;
    current_offset = 0;
}

SrsMp4Decoder::~SrsMp4Decoder()
{
    srs_freep(br);
    srs_freep(stream);
    srs_freep(samples);
}

srs_error_t SrsMp4Decoder::initialize(ISrsReadSeeker* rs)
{
    srs_error_t err = srs_success;
    
    srs_assert(rs);
    rsio = rs;
    
    if ((err = br->initialize(rs)) != srs_success) {
        return srs_error_wrap(err, "init box reader");
    }
    
    // For mdat before moov, we must reset the offset to the mdat.
    off_t offset = -1;
    
    while (true) {
        SrsMp4Box* box = NULL;
        
        if ((err = load_next_box(&box, 0)) != srs_success) {
            return srs_error_wrap(err, "load box");
        }
        
        if (box->is_ftyp()) {
            SrsMp4FileTypeBox* ftyp = dynamic_cast<SrsMp4FileTypeBox*>(box);
            if ((err = parse_ftyp(ftyp)) != srs_success) {
                return srs_error_wrap(err, "parse ftyp");
            }
        } else if (box->is_mdat()) {
            off_t cur = 0;
            if ((err = rsio->lseek(0, SEEK_CUR, &cur)) != srs_success) {
                return srs_error_wrap(err, "io seek");
            }
            offset = off_t(cur - box->sz());
        } else if (box->is_moov()) {
            SrsMp4MovieBox* moov = dynamic_cast<SrsMp4MovieBox*>(box);
            if ((err = parse_moov(moov)) != srs_success) {
                return srs_error_wrap(err, "parse moov");
            }
            break;
        }
        
        srs_freep(box);
    }
    
    if (brand == SrsMp4BoxBrandForbidden) {
        return srs_error_new(ERROR_MP4_BOX_ILLEGAL_SCHEMA, "missing ftyp");
    }
    
    // Set the offset to the mdat.
    if (offset >= 0) {
        if ((err = rsio->lseek(offset, SEEK_SET, &current_offset)) != srs_success) {
            return srs_error_wrap(err, "seek to mdat");
        }
    }
    
    return err;
}

srs_error_t SrsMp4Decoder::read_sample(SrsMp4HandlerType* pht, uint16_t* pft, uint16_t* pct, uint32_t* pdts, uint32_t* ppts, uint8_t** psample, uint32_t* pnb_sample)
{
    srs_error_t err = srs_success;
    
    if (!avcc_written && !pavcc.empty()) {
        avcc_written = true;
        *pdts = *ppts = 0;
        *pht = SrsMp4HandlerTypeVIDE;
        
        uint32_t nb_sample = *pnb_sample = (uint32_t)pavcc.size();
        uint8_t* sample = *psample = new uint8_t[nb_sample];
        memcpy(sample, &pavcc[0], nb_sample);
        
        *pft = SrsVideoAvcFrameTypeKeyFrame;
        *pct = SrsVideoAvcFrameTraitSequenceHeader;
        
        return err;
    }
    
    if (!asc_written && !pasc.empty()) {
        asc_written = true;
        *pdts = *ppts = 0;
        *pht = SrsMp4HandlerTypeSOUN;
        
        uint32_t nb_sample = *pnb_sample = (uint32_t)pasc.size();
        uint8_t* sample = *psample = new uint8_t[nb_sample];
        memcpy(sample, &pasc[0], nb_sample);
        
        *pft = 0x00;
        *pct = SrsAudioAacFrameTraitSequenceHeader;
        
        return err;
    }
    
    SrsMp4Sample* ps = samples->at(current_index++);
    if (!ps) {
        return srs_error_new(ERROR_SYSTEM_FILE_EOF, "EOF");
    }
    
    if (ps->type == SrsFrameTypeVideo) {
        *pht = SrsMp4HandlerTypeVIDE;
        *pct = SrsVideoAvcFrameTraitNALU;
    } else {
        *pht = SrsMp4HandlerTypeSOUN;
        *pct = SrsAudioAacFrameTraitRawData;
    }
    *pdts = ps->dts_ms();
    *ppts = ps->pts_ms();
    *pft = ps->frame_type;
    
    // Read sample from io, for we never preload the samples(too large).
    if (ps->offset != current_offset) {
        if ((err = rsio->lseek(ps->offset, SEEK_SET, &current_offset)) != srs_success) {
            return srs_error_wrap(err, "seek to sample");
        }
    }
    
    uint32_t nb_sample = ps->nb_data;
    uint8_t* sample = new uint8_t[nb_sample];
    // TODO: FIXME: Use fully read.
    if ((err = rsio->read(sample, nb_sample, NULL)) != srs_success) {
        srs_freepa(sample);
        return srs_error_wrap(err, "read sample");
    }
    
    *psample = sample;
    *pnb_sample = nb_sample;
    current_offset += nb_sample;
    
    return err;
}

srs_error_t SrsMp4Decoder::parse_ftyp(SrsMp4FileTypeBox* ftyp)
{
    srs_error_t err = srs_success;
    
    // File Type Box (ftyp)
    bool legal_brand = false;
    static SrsMp4BoxBrand legal_brands[] = {
        SrsMp4BoxBrandISOM, SrsMp4BoxBrandISO2, SrsMp4BoxBrandAVC1, SrsMp4BoxBrandMP41,
        SrsMp4BoxBrandISO5
    };
    for (int i = 0; i < (int)(sizeof(legal_brands)/sizeof(SrsMp4BoxBrand)); i++) {
        if (ftyp->major_brand == legal_brands[i]) {
            legal_brand = true;
            break;
        }
    }
    if (!legal_brand) {
        return srs_error_new(ERROR_MP4_BOX_ILLEGAL_BRAND, "brand is illegal, brand=%d", ftyp->major_brand);
    }
    
    brand = ftyp->major_brand;
    
    return err;
}

srs_error_t SrsMp4Decoder::parse_moov(SrsMp4MovieBox* moov)
{
    srs_error_t err = srs_success;
    
    SrsMp4MovieHeaderBox* mvhd = moov->mvhd();
    if (!mvhd) {
        return srs_error_new(ERROR_MP4_ILLEGAL_MOOV, "missing mvhd");
    }
    
    SrsMp4TrackBox* vide = moov->video();
    SrsMp4TrackBox* soun = moov->audio();
    if (!vide && !soun) {
        return srs_error_new(ERROR_MP4_ILLEGAL_MOOV, "missing audio and video track");
    }
    
    SrsMp4AudioSampleEntry* mp4a = soun? soun->mp4a():NULL;
    if (mp4a) {
        uint32_t sr = mp4a->samplerate>>16;
        if (sr >= 44100) {
            sample_rate = SrsAudioSampleRate44100;
        } else if (sr >= 22050) {
            sample_rate = SrsAudioSampleRate22050;
        } else if (sr >= 11025) {
            sample_rate = SrsAudioSampleRate11025;
        } else {
            sample_rate = SrsAudioSampleRate5512;
        }
        
        if (mp4a->samplesize == 16) {
            sound_bits = SrsAudioSampleBits16bit;
        } else {
            sound_bits = SrsAudioSampleBits8bit;
        }
        
        if (mp4a->channelcount == 2) {
            channels = SrsAudioChannelsStereo;
        } else {
            channels = SrsAudioChannelsMono;
        }
    }
    
    SrsMp4AvccBox* avcc = vide? vide->avcc():NULL;
    SrsMp4DecoderSpecificInfo* asc = soun? soun->asc():NULL;
    if (vide && !avcc) {
        return srs_error_new(ERROR_MP4_ILLEGAL_MOOV, "missing video sequence header");
    }
    if (soun && !asc) {
        return srs_error_new(ERROR_MP4_ILLEGAL_MOOV, "missing audio sequence header");
    }
    
    vcodec = vide?vide->vide_codec():SrsVideoCodecIdForbidden;
    acodec = soun?soun->soun_codec():SrsAudioCodecIdForbidden;
    
    if (avcc && !avcc->avc_config.empty()) {
        pavcc = avcc->avc_config;
    }
    if (asc && !asc->asc.empty()) {
        pasc = asc->asc;
    }
    
    // Build the samples structure from moov.
    if ((err = samples->load(moov)) != srs_success) {
        return srs_error_wrap(err, "load samples");
    }
    
    stringstream ss;
    ss << "dur=" << mvhd->duration() << "ms";
    // video codec.
    ss << ", vide=" << moov->nb_vide_tracks() << "("
        << srs_video_codec_id2str(vcodec) << "," << pavcc.size() << "BSH"
        << ")";
    // audio codec.
    ss << ", soun=" << moov->nb_soun_tracks() << "("
        << srs_audio_codec_id2str(acodec) << "," << pasc.size() << "BSH"
        << "," << srs_audio_channels2str(channels)
        << "," << srs_audio_sample_bits2str(sound_bits)
        << "," << srs_audio_sample_rate2str(sample_rate)
        << ")";
    
    srs_trace("MP4 moov %s", ss.str().c_str());
    
    return err;
}

srs_error_t SrsMp4Decoder::load_next_box(SrsMp4Box** ppbox, uint32_t required_box_type)
{
    srs_error_t err = srs_success;
    
    while (true) {
        SrsMp4Box* box = NULL;
        if ((err = do_load_next_box(&box, required_box_type)) != srs_success) {
            srs_freep(box);
            return srs_error_wrap(err, "load box");
        }
        
        if (!required_box_type || (uint32_t)box->type == required_box_type) {
            *ppbox = box;
            break;
        }
        srs_freep(box);
    }
    
    return err;
}

srs_error_t SrsMp4Decoder::do_load_next_box(SrsMp4Box** ppbox, uint32_t required_box_type)
{
    srs_error_t err = srs_success;
    
    while (true) {
        SrsMp4Box* box = NULL;
        
        if ((err = br->read(stream, &box)) != srs_success) {
            return srs_error_wrap(err, "read box");
        }
        
        SrsBuffer* buffer = new SrsBuffer(stream->bytes(), stream->length());
        SrsAutoFree(SrsBuffer, buffer);
        
        // Decode the box:
        // 1. Any box, when no box type is required.
        // 2. Matched box, when box type match the required type.
        // 3. Mdat box, always decode the mdat because we only decode the header of it.
        if (!required_box_type || (uint32_t)box->type == required_box_type || box->is_mdat()) {
            err = box->decode(buffer);
        }
        
        // Skip the box from stream, move stream to next box.
        // For mdat box, skip the content in stream or underylayer reader.
        // For other boxes, skip it from stream because we already decoded it or ignore it.
        if (err == srs_success) {
            err = br->skip(box, stream);
        }
        
        if (err != srs_success) {
            srs_freep(box);
            err = srs_error_wrap(err, "decode box");
        } else {
            *ppbox = box;
        }
        
        break;
    }
    
    return err;
}

SrsMp4Encoder::SrsMp4Encoder()
{
    wsio = NULL;
    mdat_bytes = 0;
    mdat_offset = 0;
    nb_audios = nb_videos = 0;
    samples = new SrsMp4SampleManager();
    aduration = vduration = 0;
    width = height = 0;
    
    acodec = SrsAudioCodecIdForbidden;
    sample_rate = SrsAudioSampleRateForbidden;
    sound_bits = SrsAudioSampleBitsForbidden;
    channels = SrsAudioChannelsForbidden;
    vcodec = SrsVideoCodecIdForbidden;
}

SrsMp4Encoder::~SrsMp4Encoder()
{
    srs_freep(samples);
}

srs_error_t SrsMp4Encoder::initialize(ISrsWriteSeeker* ws)
{
    srs_error_t err = srs_success;
    
    wsio = ws;
    
    // Write ftyp box.
    if (true) {
        SrsMp4FileTypeBox* ftyp = new SrsMp4FileTypeBox();
        SrsAutoFree(SrsMp4FileTypeBox, ftyp);
        
        ftyp->major_brand = SrsMp4BoxBrandISOM;
        ftyp->minor_version = 512;
        ftyp->set_compatible_brands(SrsMp4BoxBrandISOM, SrsMp4BoxBrandISO2, SrsMp4BoxBrandAVC1, SrsMp4BoxBrandMP41);
        
        int nb_data = ftyp->nb_bytes();
        std::vector<char> data(nb_data);
        
        SrsBuffer* buffer = new SrsBuffer(&data[0], nb_data);
        SrsAutoFree(SrsBuffer, buffer);
        
        if ((err = ftyp->encode(buffer)) != srs_success) {
            return srs_error_wrap(err, "encode ftyp");
        }
        
        // TODO: FIXME: Ensure write ok.
        if ((err = wsio->write(&data[0], nb_data, NULL)) != srs_success) {
            return srs_error_wrap(err, "write ftyp");
        }
    }

    // 8B reserved free box.
    if (true) {
        SrsMp4FreeSpaceBox* freeb = new SrsMp4FreeSpaceBox(SrsMp4BoxTypeFREE);
        SrsAutoFree(SrsMp4FreeSpaceBox, freeb);

        int nb_data = freeb->nb_bytes();
        std::vector<char> data(nb_data);

        SrsBuffer* buffer = new SrsBuffer(&data[0], nb_data);
        SrsAutoFree(SrsBuffer, buffer);

        if ((err = freeb->encode(buffer)) != srs_success) {
            return srs_error_wrap(err, "encode free box");
        }

        if ((err = wsio->write(&data[0], nb_data, NULL)) != srs_success) {
            return srs_error_wrap(err, "write free box");
        }
    }
    
    // Write mdat box.
    if (true) {
        // Write empty mdat box,
        // its payload will be writen by samples,
        // and we will update its header(size) when flush.
        SrsMp4MediaDataBox* mdat = new SrsMp4MediaDataBox();
        SrsAutoFree(SrsMp4MediaDataBox, mdat);
        
        // Update the mdat box from this offset.
        if ((err = wsio->lseek(0, SEEK_CUR, &mdat_offset)) != srs_success) {
            return srs_error_wrap(err, "seek to mdat");
        }
        
        int nb_data = mdat->sz_header();
        uint8_t* data = new uint8_t[nb_data];
        SrsAutoFreeA(uint8_t, data);
        
        SrsBuffer* buffer = new SrsBuffer((char*)data, nb_data);
        SrsAutoFree(SrsBuffer, buffer);
        
        if ((err = mdat->encode(buffer)) != srs_success) {
            return srs_error_wrap(err, "encode mdat");
        }
        
        // TODO: FIXME: Ensure all bytes are writen.
        if ((err = wsio->write(data, nb_data, NULL)) != srs_success) {
            return srs_error_wrap(err, "write mdat");
        }
        
        mdat_bytes = 0;
    }
    
    return err;
}

srs_error_t SrsMp4Encoder::write_sample(
    SrsFormat* format, SrsMp4HandlerType ht, uint16_t ft, uint16_t ct, uint32_t dts, uint32_t pts,
    uint8_t* sample, uint32_t nb_sample
) {
    srs_error_t err = srs_success;
    
    SrsMp4Sample* ps = new SrsMp4Sample();
    
    // For SPS/PPS or ASC, copy it to moov.
    bool vsh = (ht == SrsMp4HandlerTypeVIDE) && (ct == (uint16_t)SrsVideoAvcFrameTraitSequenceHeader);
    bool ash = (ht == SrsMp4HandlerTypeSOUN) && (ct == (uint16_t)SrsAudioAacFrameTraitSequenceHeader);
    if (vsh || ash) {
        err = copy_sequence_header(format, vsh, sample, nb_sample);
        srs_freep(ps);
        return err;
    }
    
    if (ht == SrsMp4HandlerTypeVIDE) {
        ps->type = SrsFrameTypeVideo;
        ps->frame_type = (SrsVideoAvcFrameType)ft;
        ps->index = nb_videos++;
        vduration = dts;
    } else if (ht == SrsMp4HandlerTypeSOUN) {
        ps->type = SrsFrameTypeAudio;
        ps->index = nb_audios++;
        aduration = dts;
    } else {
        srs_freep(ps);
        return err;
    }
    ps->tbn = 1000;
    ps->dts = dts;
    ps->pts = pts;
    
    if ((err = do_write_sample(ps, sample, nb_sample)) != srs_success) {
        srs_freep(ps);
        return srs_error_wrap(err, "write sample");
    }
    
    // Append to manager to build the moov.
    samples->append(ps);
    
    return err;
}

srs_error_t SrsMp4Encoder::flush()
{
    srs_error_t err = srs_success;
    
    if (!nb_audios && !nb_videos) {
        return srs_error_new(ERROR_MP4_ILLEGAL_MOOV, "Missing audio and video track");
    }
    
    // Write moov.
    if (true) {
        SrsMp4MovieBox* moov = new SrsMp4MovieBox();
        SrsAutoFree(SrsMp4MovieBox, moov);
        
        SrsMp4MovieHeaderBox* mvhd = new SrsMp4MovieHeaderBox();
        moov->set_mvhd(mvhd);
        
        mvhd->timescale = 1000; // Use tbn ms.
        mvhd->duration_in_tbn = srs_max(vduration, aduration);
        mvhd->next_track_ID = 1; // Starts from 1, increase when use it.
        
        if (nb_videos || !pavcc.empty()) {
            SrsMp4TrackBox* trak = new SrsMp4TrackBox();
            moov->add_trak(trak);

            SrsMp4EditBox* edts = new SrsMp4EditBox();
            trak->set_edts(edts);

            SrsMp4EditListBox* elst = new SrsMp4EditListBox();
            edts->set_elst(elst);
            elst->version = 0;

            SrsMp4ElstEntry entry;
            entry.segment_duration = mvhd->duration_in_tbn;
            entry.media_rate_integer = 1;
            elst->entries.push_back(entry);
            
            SrsMp4TrackHeaderBox* tkhd = new SrsMp4TrackHeaderBox();
            trak->set_tkhd(tkhd);
            
            tkhd->track_ID = mvhd->next_track_ID++;
            tkhd->duration = vduration;
            tkhd->width = (width << 16);
            tkhd->height = (height << 16);
            
            SrsMp4MediaBox* mdia = new SrsMp4MediaBox();
            trak->set_mdia(mdia);
            
            SrsMp4MediaHeaderBox* mdhd = new SrsMp4MediaHeaderBox();
            mdia->set_mdhd(mdhd);
            
            mdhd->timescale = 1000;
            mdhd->duration = vduration;
            mdhd->set_language0('u');
            mdhd->set_language1('n');
            mdhd->set_language2('d');
            
            SrsMp4HandlerReferenceBox* hdlr = new SrsMp4HandlerReferenceBox();
            mdia->set_hdlr(hdlr);
            
            hdlr->handler_type = SrsMp4HandlerTypeVIDE;
            hdlr->name = "VideoHandler";
            
            SrsMp4MediaInformationBox* minf = new SrsMp4MediaInformationBox();
            mdia->set_minf(minf);
            
            SrsMp4VideoMeidaHeaderBox* vmhd = new SrsMp4VideoMeidaHeaderBox();
            minf->set_vmhd(vmhd);
            
            SrsMp4DataInformationBox* dinf = new SrsMp4DataInformationBox();
            minf->set_dinf(dinf);
            
            SrsMp4DataReferenceBox* dref = new SrsMp4DataReferenceBox();
            dinf->set_dref(dref);
            
            SrsMp4DataEntryBox* url = new SrsMp4DataEntryUrlBox();
            dref->append(url);
            
            SrsMp4SampleTableBox* stbl = new SrsMp4SampleTableBox();
            minf->set_stbl(stbl);
            
            SrsMp4SampleDescriptionBox* stsd = new SrsMp4SampleDescriptionBox();
            stbl->set_stsd(stsd);
            
            SrsMp4VisualSampleEntry* avc1 = new SrsMp4VisualSampleEntry();
            stsd->append(avc1);
            
            avc1->width = width;
            avc1->height = height;
            avc1->data_reference_index = 1;
            
            SrsMp4AvccBox* avcC = new SrsMp4AvccBox();
            avc1->set_avcC(avcC);
            
            avcC->avc_config = pavcc;
        }
        
        if (nb_audios || !pasc.empty()) {
            SrsMp4TrackBox* trak = new SrsMp4TrackBox();
            moov->add_trak(trak);
            
            SrsMp4TrackHeaderBox* tkhd = new SrsMp4TrackHeaderBox();
            tkhd->volume = 0x0100;
            trak->set_tkhd(tkhd);
            
            tkhd->track_ID = mvhd->next_track_ID++;
            tkhd->duration = aduration;
            
            SrsMp4MediaBox* mdia = new SrsMp4MediaBox();
            trak->set_mdia(mdia);
            
            SrsMp4MediaHeaderBox* mdhd = new SrsMp4MediaHeaderBox();
            mdia->set_mdhd(mdhd);
            
            mdhd->timescale = 1000;
            mdhd->duration = aduration;
            mdhd->set_language0('u');
            mdhd->set_language1('n');
            mdhd->set_language2('d');
            
            SrsMp4HandlerReferenceBox* hdlr = new SrsMp4HandlerReferenceBox();
            mdia->set_hdlr(hdlr);
            
            hdlr->handler_type = SrsMp4HandlerTypeSOUN;
            hdlr->name = "SoundHandler";
            
            SrsMp4MediaInformationBox* minf = new SrsMp4MediaInformationBox();
            mdia->set_minf(minf);
            
            SrsMp4SoundMeidaHeaderBox* smhd = new SrsMp4SoundMeidaHeaderBox();
            minf->set_smhd(smhd);
            
            SrsMp4DataInformationBox* dinf = new SrsMp4DataInformationBox();
            minf->set_dinf(dinf);
            
            SrsMp4DataReferenceBox* dref = new SrsMp4DataReferenceBox();
            dinf->set_dref(dref);
            
            SrsMp4DataEntryBox* url = new SrsMp4DataEntryUrlBox();
            dref->append(url);
            
            SrsMp4SampleTableBox* stbl = new SrsMp4SampleTableBox();
            minf->set_stbl(stbl);
            
            SrsMp4SampleDescriptionBox* stsd = new SrsMp4SampleDescriptionBox();
            stbl->set_stsd(stsd);
            
            SrsMp4AudioSampleEntry* mp4a = new SrsMp4AudioSampleEntry();
            mp4a->data_reference_index = 1;
            mp4a->samplerate = uint32_t(srs_flv_srates[sample_rate]) << 16;
            if (sound_bits == SrsAudioSampleBits16bit) {
                mp4a->samplesize = 16;
            } else {
                mp4a->samplesize = 8;
            }
            if (channels == SrsAudioChannelsStereo) {
                mp4a->channelcount = 2;
            } else {
                mp4a->channelcount = 1;
            }
            stsd->append(mp4a);
            
            SrsMp4EsdsBox* esds = new SrsMp4EsdsBox();
            mp4a->set_esds(esds);
            
            SrsMp4ES_Descriptor* es = esds->es;
            es->ES_ID = 0x02;
            
            SrsMp4DecoderConfigDescriptor& desc = es->decConfigDescr;
            desc.objectTypeIndication = SrsMp4ObjectTypeAac;
            desc.streamType = SrsMp4StreamTypeAudioStream;
            srs_freep(desc.decSpecificInfo);
            
            SrsMp4DecoderSpecificInfo* asc = new SrsMp4DecoderSpecificInfo();
            desc.decSpecificInfo = asc;
            asc->asc = pasc;;
        }
        
        if ((err = samples->write(moov)) != srs_success) {
            return srs_error_wrap(err, "write samples");
        }
        
        int nb_data = moov->nb_bytes();
        uint8_t* data = new uint8_t[nb_data];
        SrsAutoFreeA(uint8_t, data);
        
        SrsBuffer* buffer = new SrsBuffer((char*)data, nb_data);
        SrsAutoFree(SrsBuffer, buffer);
        
        if ((err = moov->encode(buffer)) != srs_success) {
            return srs_error_wrap(err, "encode moov");
        }
        
        // TODO: FIXME: Ensure all bytes are writen.
        if ((err = wsio->write(data, nb_data, NULL)) != srs_success) {
            return srs_error_wrap(err, "write moov");
        }
    }
    
    // Write mdat box.
    if (true) {
        // Update the mdat box header.
        if ((err = wsio->lseek(mdat_offset, SEEK_SET, NULL)) != srs_success) {
            return srs_error_wrap(err, "seek to mdat");
        }
        
        // Write mdat box with size of data,
        // its payload already writen by samples,
        // and we will update its header(size) when flush.
        SrsMp4MediaDataBox* mdat = new SrsMp4MediaDataBox();
        SrsAutoFree(SrsMp4MediaDataBox, mdat);
        
        int nb_data = mdat->sz_header();
        uint8_t* data = new uint8_t[nb_data];
        SrsAutoFreeA(uint8_t, data);
        
        SrsBuffer* buffer = new SrsBuffer((char*)data, nb_data);
        SrsAutoFree(SrsBuffer, buffer);
        
        // TODO: FIXME: Support 64bits size.
        mdat->nb_data = (int)mdat_bytes;
        if ((err = mdat->encode(buffer)) != srs_success) {
            return srs_error_wrap(err, "encode mdat");
        }
        
        // TODO: FIXME: Ensure all bytes are writen.
        if ((err = wsio->write(data, nb_data, NULL)) != srs_success) {
            return srs_error_wrap(err, "write mdat");
        }
    }
    
    return err;
}

srs_error_t SrsMp4Encoder::copy_sequence_header(SrsFormat* format, bool vsh, uint8_t* sample, uint32_t nb_sample)
{
    srs_error_t err = srs_success;
    
    if (vsh && !pavcc.empty()) {
        if (nb_sample == (uint32_t)pavcc.size() && srs_bytes_equals(sample, &pavcc[0], (int)pavcc.size())) {
            return err;
        }
        
        return srs_error_new(ERROR_MP4_AVCC_CHANGE, "doesn't support avcc change");
    }
    
    if (!vsh && !pasc.empty()) {
        if (nb_sample == (uint32_t)pasc.size() && srs_bytes_equals(sample, &pasc[0], (int)pasc.size())) {
            return err;
        }
        
        return srs_error_new(ERROR_MP4_ASC_CHANGE, "doesn't support asc change");
    }
    
    if (vsh) {
        pavcc = std::vector<char>(sample, sample + nb_sample);
        if (format && format->vcodec) {
            width = format->vcodec->width;
            height = format->vcodec->height;
        }
    }
    
    if (!vsh) {
        pasc = std::vector<char>(sample, sample + nb_sample);
    }
    
    return err;
}

srs_error_t SrsMp4Encoder::do_write_sample(SrsMp4Sample* ps, uint8_t* sample, uint32_t nb_sample)
{
    srs_error_t err = srs_success;
    
    ps->nb_data = nb_sample;
    // Never copy data, for we already writen to writer.
    ps->data = NULL;
    
    // Update the mdat box from this offset.
    if ((err = wsio->lseek(0, SEEK_CUR, &ps->offset)) != srs_success) {
        return srs_error_wrap(err, "seek to offset in mdat");
    }
    
    // TODO: FIXME: Ensure all bytes are writen.
    if ((err = wsio->write(sample, nb_sample, NULL)) != srs_success) {
        return srs_error_wrap(err, "write sample");
    }
    
    mdat_bytes += nb_sample;
    
    return err;
}

SrsMp4M2tsInitEncoder::SrsMp4M2tsInitEncoder()
{
    writer = NULL;
}

SrsMp4M2tsInitEncoder::~SrsMp4M2tsInitEncoder()
{
}

srs_error_t SrsMp4M2tsInitEncoder::initialize(ISrsWriter* w)
{
    writer = w;
    return srs_success;
}

srs_error_t SrsMp4M2tsInitEncoder::write(SrsFormat* format, bool video, int tid)
{
    srs_error_t err = srs_success;
    
    // Write ftyp box.
    if (true) {
        SrsMp4FileTypeBox* ftyp = new SrsMp4FileTypeBox();
        SrsAutoFree(SrsMp4FileTypeBox, ftyp);

        ftyp->major_brand = SrsMp4BoxBrandISO5;
        ftyp->minor_version = 512;
        ftyp->set_compatible_brands(SrsMp4BoxBrandISO6, SrsMp4BoxBrandMP41);

        if ((err = srs_mp4_write_box(writer, ftyp)) != srs_success) {
            return srs_error_wrap(err, "write ftyp");
        }
    }
    
    // Write moov.
    if (true) {
        SrsMp4MovieBox* moov = new SrsMp4MovieBox();
        SrsAutoFree(SrsMp4MovieBox, moov);

        SrsMp4MovieHeaderBox* mvhd = new SrsMp4MovieHeaderBox();
        moov->set_mvhd(mvhd);
        
        mvhd->timescale = 1000; // Use tbn ms.
        mvhd->duration_in_tbn = 0;
        mvhd->next_track_ID = tid;
        
        if (video) {
            SrsMp4TrackBox* trak = new SrsMp4TrackBox();
            moov->add_trak(trak);
            
            SrsMp4TrackHeaderBox* tkhd = new SrsMp4TrackHeaderBox();
            trak->set_tkhd(tkhd);
            
            tkhd->track_ID = mvhd->next_track_ID++;
            tkhd->duration = 0;
            tkhd->width = (format->vcodec->width << 16);
            tkhd->height = (format->vcodec->height << 16);
            
            SrsMp4MediaBox* mdia = new SrsMp4MediaBox();
            trak->set_mdia(mdia);
            
            SrsMp4MediaHeaderBox* mdhd = new SrsMp4MediaHeaderBox();
            mdia->set_mdhd(mdhd);
            
            mdhd->timescale = 1000;
            mdhd->duration = 0;
            mdhd->set_language0('u');
            mdhd->set_language1('n');
            mdhd->set_language2('d');
            
            SrsMp4HandlerReferenceBox* hdlr = new SrsMp4HandlerReferenceBox();
            mdia->set_hdlr(hdlr);
            
            hdlr->handler_type = SrsMp4HandlerTypeVIDE;
            hdlr->name = "VideoHandler";
            
            SrsMp4MediaInformationBox* minf = new SrsMp4MediaInformationBox();
            mdia->set_minf(minf);
            
            SrsMp4VideoMeidaHeaderBox* vmhd = new SrsMp4VideoMeidaHeaderBox();
            minf->set_vmhd(vmhd);
            
            SrsMp4DataInformationBox* dinf = new SrsMp4DataInformationBox();
            minf->set_dinf(dinf);
            
            SrsMp4DataReferenceBox* dref = new SrsMp4DataReferenceBox();
            dinf->set_dref(dref);
            
            SrsMp4DataEntryBox* url = new SrsMp4DataEntryUrlBox();
            dref->append(url);
            
            SrsMp4SampleTableBox* stbl = new SrsMp4SampleTableBox();
            minf->set_stbl(stbl);
            
            SrsMp4SampleDescriptionBox* stsd = new SrsMp4SampleDescriptionBox();
            stbl->set_stsd(stsd);
            
            SrsMp4VisualSampleEntry* avc1 = new SrsMp4VisualSampleEntry();
            stsd->append(avc1);
            
            avc1->width = format->vcodec->width;
            avc1->height = format->vcodec->height;
            avc1->data_reference_index = 1;
            
            SrsMp4AvccBox* avcC = new SrsMp4AvccBox();
            avc1->set_avcC(avcC);
            
            avcC->avc_config = format->vcodec->avc_extra_data;
            
            SrsMp4DecodingTime2SampleBox* stts = new SrsMp4DecodingTime2SampleBox();
            stbl->set_stts(stts);
            
            SrsMp4Sample2ChunkBox* stsc = new SrsMp4Sample2ChunkBox();
            stbl->set_stsc(stsc);
            
            SrsMp4SampleSizeBox* stsz = new SrsMp4SampleSizeBox();
            stbl->set_stsz(stsz);
            
            SrsMp4ChunkOffsetBox* stco = new SrsMp4ChunkOffsetBox();
            stbl->set_stco(stco);
            
            SrsMp4MovieExtendsBox* mvex = new SrsMp4MovieExtendsBox();
            moov->set_mvex(mvex);
            
            SrsMp4TrackExtendsBox* trex = new SrsMp4TrackExtendsBox();
            mvex->set_trex(trex);
            
            trex->track_ID = tid;
            trex->default_sample_description_index = 1;
        } else {
            SrsMp4TrackBox* trak = new SrsMp4TrackBox();
            moov->add_trak(trak);
            
            SrsMp4TrackHeaderBox* tkhd = new SrsMp4TrackHeaderBox();
            tkhd->volume = 0x0100;
            trak->set_tkhd(tkhd);
            
            tkhd->track_ID = mvhd->next_track_ID++;
            tkhd->duration = 0;
            
            SrsMp4MediaBox* mdia = new SrsMp4MediaBox();
            trak->set_mdia(mdia);
            
            SrsMp4MediaHeaderBox* mdhd = new SrsMp4MediaHeaderBox();
            mdia->set_mdhd(mdhd);
            
            mdhd->timescale = 1000;
            mdhd->duration = 0;
            mdhd->set_language0('u');
            mdhd->set_language1('n');
            mdhd->set_language2('d');
            
            SrsMp4HandlerReferenceBox* hdlr = new SrsMp4HandlerReferenceBox();
            mdia->set_hdlr(hdlr);
            
            hdlr->handler_type = SrsMp4HandlerTypeSOUN;
            hdlr->name = "SoundHandler";
            
            SrsMp4MediaInformationBox* minf = new SrsMp4MediaInformationBox();
            mdia->set_minf(minf);
            
            SrsMp4SoundMeidaHeaderBox* smhd = new SrsMp4SoundMeidaHeaderBox();
            minf->set_smhd(smhd);
            
            SrsMp4DataInformationBox* dinf = new SrsMp4DataInformationBox();
            minf->set_dinf(dinf);
            
            SrsMp4DataReferenceBox* dref = new SrsMp4DataReferenceBox();
            dinf->set_dref(dref);
            
            SrsMp4DataEntryBox* url = new SrsMp4DataEntryUrlBox();
            dref->append(url);
            
            SrsMp4SampleTableBox* stbl = new SrsMp4SampleTableBox();
            minf->set_stbl(stbl);
            
            SrsMp4SampleDescriptionBox* stsd = new SrsMp4SampleDescriptionBox();
            stbl->set_stsd(stsd);
            
            SrsMp4AudioSampleEntry* mp4a = new SrsMp4AudioSampleEntry();
            mp4a->data_reference_index = 1;
            mp4a->samplerate = uint32_t(srs_flv_srates[format->acodec->sound_rate]) << 16;
            if (format->acodec->sound_size == SrsAudioSampleBits16bit) {
                mp4a->samplesize = 16;
            } else {
                mp4a->samplesize = 8;
            }
            if (format->acodec->sound_type == SrsAudioChannelsStereo) {
                mp4a->channelcount = 2;
            } else {
                mp4a->channelcount = 1;
            }
            stsd->append(mp4a);
            
            SrsMp4EsdsBox* esds = new SrsMp4EsdsBox();
            mp4a->set_esds(esds);
            
            SrsMp4ES_Descriptor* es = esds->es;
            es->ES_ID = 0x02;
            
            SrsMp4DecoderConfigDescriptor& desc = es->decConfigDescr;
            desc.objectTypeIndication = SrsMp4ObjectTypeAac;
            desc.streamType = SrsMp4StreamTypeAudioStream;
            srs_freep(desc.decSpecificInfo);
            
            SrsMp4DecoderSpecificInfo* asc = new SrsMp4DecoderSpecificInfo();
            desc.decSpecificInfo = asc;
            asc->asc = format->acodec->aac_extra_data;
            
            SrsMp4DecodingTime2SampleBox* stts = new SrsMp4DecodingTime2SampleBox();
            stbl->set_stts(stts);
            
            SrsMp4Sample2ChunkBox* stsc = new SrsMp4Sample2ChunkBox();
            stbl->set_stsc(stsc);
            
            SrsMp4SampleSizeBox* stsz = new SrsMp4SampleSizeBox();
            stbl->set_stsz(stsz);
            
            SrsMp4ChunkOffsetBox* stco = new SrsMp4ChunkOffsetBox();
            stbl->set_stco(stco);
            
            SrsMp4MovieExtendsBox* mvex = new SrsMp4MovieExtendsBox();
            moov->set_mvex(mvex);
            
            SrsMp4TrackExtendsBox* trex = new SrsMp4TrackExtendsBox();
            mvex->set_trex(trex);
            
            trex->track_ID = tid;
            trex->default_sample_description_index = 1;
        }

        if ((err = srs_mp4_write_box(writer, moov)) != srs_success) {
            return srs_error_wrap(err, "write moov");
        }
    }
    
    return err;
}

SrsMp4M2tsSegmentEncoder::SrsMp4M2tsSegmentEncoder()
{
    writer = NULL;
    nb_audios = nb_videos = 0;
    samples = new SrsMp4SampleManager();
    sequence_number = 0;
    decode_basetime = 0;
    styp_bytes = 0;
    mdat_bytes = 0;
    track_id = 0;
}

SrsMp4M2tsSegmentEncoder::~SrsMp4M2tsSegmentEncoder()
{
    srs_freep(samples);
}

srs_error_t SrsMp4M2tsSegmentEncoder::initialize(ISrsWriter* w, uint32_t sequence, srs_utime_t basetime, uint32_t tid)
{
    srs_error_t err = srs_success;
    
    writer = w;
    track_id = tid;
    sequence_number = sequence;
    decode_basetime = basetime;
    
    // Write styp box.
    if (true) {
        SrsMp4SegmentTypeBox* styp = new SrsMp4SegmentTypeBox();
        SrsAutoFree(SrsMp4SegmentTypeBox, styp);
        
        styp->major_brand = SrsMp4BoxBrandMSDH;
        styp->minor_version = 0;
        styp->set_compatible_brands(SrsMp4BoxBrandMSDH, SrsMp4BoxBrandMSIX);

        // Used for sidx to calcalute the referenced size.
        styp_bytes = styp->nb_bytes();

        if ((err = srs_mp4_write_box(writer, styp)) != srs_success) {
            return srs_error_wrap(err, "write styp");
        }
    }

    return err;
}

srs_error_t SrsMp4M2tsSegmentEncoder::write_sample(SrsMp4HandlerType ht,
    uint16_t ft, uint32_t dts, uint32_t pts, uint8_t* sample, uint32_t nb_sample
) {
    srs_error_t err = srs_success;
    
    SrsMp4Sample* ps = new SrsMp4Sample();
    
    if (ht == SrsMp4HandlerTypeVIDE) {
        ps->type = SrsFrameTypeVideo;
        ps->frame_type = (SrsVideoAvcFrameType)ft;
        ps->index = nb_videos++;
    } else if (ht == SrsMp4HandlerTypeSOUN) {
        ps->type = SrsFrameTypeAudio;
        ps->index = nb_audios++;
    } else {
        srs_freep(ps);
        return err;
    }
    
    ps->tbn = 1000;
    ps->dts = dts;
    ps->pts = pts;

    // We should copy the sample data, which is shared ptr from video/audio message.
    // Furthermore, we do free the data when freeing the sample.
    ps->data = new uint8_t[nb_sample];
    memcpy(ps->data, sample, nb_sample);
    ps->nb_data = nb_sample;
    
    // Append to manager to build the moof.
    samples->append(ps);
    
    mdat_bytes += nb_sample;
    
    return err;
}

srs_error_t SrsMp4M2tsSegmentEncoder::flush(uint64_t& dts)
{
    srs_error_t err = srs_success;
    
    if (!nb_audios && !nb_videos) {
        return srs_error_new(ERROR_MP4_ILLEGAL_MOOF, "Missing audio and video track");
    }

    // Although the sidx is not required to start play DASH, but it's required for AV sync.
    SrsMp4SegmentIndexBox* sidx = new SrsMp4SegmentIndexBox();
    SrsAutoFree(SrsMp4SegmentIndexBox, sidx);
    if (true) {
        sidx->version = 1;
        sidx->reference_id = 1;
        sidx->timescale = 1000;
        sidx->earliest_presentation_time = uint64_t(decode_basetime / sidx->timescale);

        uint64_t duration = 0;
        if (samples && !samples->samples.empty()) {
            SrsMp4Sample* first = samples->samples[0];
            SrsMp4Sample* last = samples->samples[samples->samples.size() - 1];
            duration = srs_max(0, last->dts - first->dts);
        }

        SrsMp4SegmentIndexEntry entry;
        memset(&entry, 0, sizeof(entry));
        entry.subsegment_duration = duration;
        entry.starts_with_SAP = 1;
        sidx->entries.push_back(entry);
    }

    // Create a mdat box.
    // its payload will be writen by samples,
    // and we will update its header(size) when flush.
    SrsMp4MediaDataBox* mdat = new SrsMp4MediaDataBox();
    SrsAutoFree(SrsMp4MediaDataBox, mdat);

    // Write moof.
    if (true) {
        SrsMp4MovieFragmentBox* moof = new SrsMp4MovieFragmentBox();
        SrsAutoFree(SrsMp4MovieFragmentBox, moof);
        
        SrsMp4MovieFragmentHeaderBox* mfhd = new SrsMp4MovieFragmentHeaderBox();
        moof->set_mfhd(mfhd);
        
        mfhd->sequence_number = sequence_number;
        
        SrsMp4TrackFragmentBox* traf = new SrsMp4TrackFragmentBox();
        moof->set_traf(traf);
        
        SrsMp4TrackFragmentHeaderBox* tfhd = new SrsMp4TrackFragmentHeaderBox();
        traf->set_tfhd(tfhd);
        
        tfhd->track_id = track_id;
        tfhd->flags = SrsMp4TfhdFlagsDefaultBaseIsMoof;
        
        SrsMp4TrackFragmentDecodeTimeBox* tfdt = new SrsMp4TrackFragmentDecodeTimeBox();
        traf->set_tfdt(tfdt);
        
        tfdt->version = 1;
        tfdt->base_media_decode_time = srsu2ms(decode_basetime);
        
        SrsMp4TrackFragmentRunBox* trun = new SrsMp4TrackFragmentRunBox();
        traf->set_trun(trun);
        
        if ((err = samples->write(moof, dts)) != srs_success) {
            return srs_error_wrap(err, "write samples");
        }
        
        // @remark Remember the data_offset of turn is size(moof)+header(mdat), not including styp or sidx.
        int moof_bytes = moof->nb_bytes();
        trun->data_offset = (int32_t)(moof_bytes + mdat->sz_header());
        mdat->nb_data = (int)mdat_bytes;

        // Update the size of sidx.
        SrsMp4SegmentIndexEntry* entry = &sidx->entries[0];
        entry->referenced_size = moof_bytes + mdat->nb_bytes();
        if ((err = srs_mp4_write_box(writer, sidx)) != srs_success) {
            return srs_error_wrap(err, "write sidx");
        }

        if ((err = srs_mp4_write_box(writer, moof)) != srs_success) {
            return srs_error_wrap(err, "write moof");
        }
    }
    
    // Write mdat.
    if (true) {
        int nb_data = mdat->sz_header();
        uint8_t* data = new uint8_t[nb_data];
        SrsAutoFreeA(uint8_t, data);
        
        SrsBuffer* buffer = new SrsBuffer((char*)data, nb_data);
        SrsAutoFree(SrsBuffer, buffer);
        
        if ((err = mdat->encode(buffer)) != srs_success) {
            return srs_error_wrap(err, "encode mdat");
        }
        
        // TODO: FIXME: Ensure all bytes are writen.
        if ((err = writer->write(data, nb_data, NULL)) != srs_success) {
            return srs_error_wrap(err, "write mdat");
        }
        
        vector<SrsMp4Sample*>::iterator it;
        for (it = samples->samples.begin(); it != samples->samples.end(); ++it) {
            SrsMp4Sample* sample = *it;
            
            // TODO: FIXME: Ensure all bytes are writen.
            if ((err = writer->write(sample->data, sample->nb_data, NULL)) != srs_success) {
                return srs_error_wrap(err, "write sample");
            }
        }
    }

    return err;
}
<|MERGE_RESOLUTION|>--- conflicted
+++ resolved
@@ -2756,19 +2756,10 @@
     return entries.at(index);
 }
 
-<<<<<<< HEAD
-void SrsMp4DataReferenceBox::append(SrsMp4Box* v)
-{
-    SrsMp4DataEntryBox* pv = dynamic_cast<SrsMp4DataEntryBox*>(v);
-    if (pv) {
-        entries.push_back(pv);
-    }
-=======
 // Note that box must be SrsMp4DataEntryBox*
 void SrsMp4DataReferenceBox::append(SrsMp4Box* box)
 {
     entries.push_back((SrsMp4DataEntryBox*)box);
->>>>>>> ab5ddd24
 }
 
 int SrsMp4DataReferenceBox::nb_header()
@@ -3786,19 +3777,10 @@
     return entries.at(index);
 }
 
-<<<<<<< HEAD
-void SrsMp4SampleDescriptionBox::append(SrsMp4Box* v)
-{
-    SrsMp4SampleEntry* pv = dynamic_cast<SrsMp4SampleEntry*>(v);
-    if (pv) {
-        entries.push_back(pv);
-    }
-=======
 // Note that box must be SrsMp4SampleEntry*
 void SrsMp4SampleDescriptionBox::append(SrsMp4Box* box)
 {
     entries.push_back((SrsMp4SampleEntry*)box);
->>>>>>> ab5ddd24
 }
 
 int SrsMp4SampleDescriptionBox::nb_header()
