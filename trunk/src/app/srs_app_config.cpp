/**
 * The MIT License (MIT)
 *
 * Copyright (c) 2013-2020 Winlin
 *
 * Permission is hereby granted, free of charge, to any person obtaining a copy of
 * this software and associated documentation files (the "Software"), to deal in
 * the Software without restriction, including without limitation the rights to
 * use, copy, modify, merge, publish, distribute, sublicense, and/or sell copies of
 * the Software, and to permit persons to whom the Software is furnished to do so,
 * subject to the following conditions:
 *
 * The above copyright notice and this permission notice shall be included in all
 * copies or substantial portions of the Software.
 *
 * THE SOFTWARE IS PROVIDED "AS IS", WITHOUT WARRANTY OF ANY KIND, EXPRESS OR
 * IMPLIED, INCLUDING BUT NOT LIMITED TO THE WARRANTIES OF MERCHANTABILITY, FITNESS
 * FOR A PARTICULAR PURPOSE AND NONINFRINGEMENT. IN NO EVENT SHALL THE AUTHORS OR
 * COPYRIGHT HOLDERS BE LIABLE FOR ANY CLAIM, DAMAGES OR OTHER LIABILITY, WHETHER
 * IN AN ACTION OF CONTRACT, TORT OR OTHERWISE, ARISING FROM, OUT OF OR IN
 * CONNECTION WITH THE SOFTWARE OR THE USE OR OTHER DEALINGS IN THE SOFTWARE.
 */

#include <srs_app_config.hpp>

#include <unistd.h>
#include <stdio.h>
#include <stdlib.h>
#include <errno.h>
#include <string.h>
// file operations.
#include <unistd.h>
#include <sys/types.h>
#include <sys/stat.h>
#include <fcntl.h>
#ifdef __linux__
#include <linux/version.h>
#include <sys/utsname.h>
#endif

#include <vector>
#include <algorithm>
using namespace std;

#include <srs_kernel_error.hpp>
#include <srs_kernel_log.hpp>
#include <srs_protocol_utility.hpp>
#include <srs_core_autofree.hpp>
#include <srs_app_source.hpp>
#include <srs_kernel_file.hpp>
#include <srs_app_utility.hpp>
#include <srs_core_performance.hpp>
#include <srs_protocol_amf0.hpp>
#include <srs_app_statistic.hpp>
#include <srs_protocol_json.hpp>
#include <srs_app_http_hooks.hpp>
#include <srs_kernel_utility.hpp>
#include <srs_rtmp_stack.hpp>

using namespace srs_internal;

// @global the version to identify the core.
const char* _srs_version = "XCORE-" RTMP_SIG_SRS_SERVER;

#define SRS_WIKI_URL_LOG "https://github.com/ossrs/srs/wiki/v1_CN_SrsLog"

// when user config an invalid value, macros to perfer true or false.
#define SRS_CONF_PERFER_FALSE(conf_arg) conf_arg == "on"
#define SRS_CONF_PERFER_TRUE(conf_arg) conf_arg != "off"

// default config file.
#define SRS_CONF_DEFAULT_COFNIG_FILE "conf/srs.conf"

// '\n'
#define SRS_LF (char)SRS_CONSTS_LF

// '\r'
#define SRS_CR (char)SRS_CONSTS_CR

/**
 * dumps the ingest/transcode-engine in @param dir to amf0 object @param engine.
 * @param dir the transcode or ingest config directive.
 * @param engine the amf0 object to dumps to.
 */
srs_error_t srs_config_dumps_engine(SrsConfDirective* dir, SrsJsonObject* engine);

/**
 * whether the ch is common space.
 */
bool is_common_space(char ch)
{
    return (ch == ' ' || ch == '\t' || ch == SRS_CR || ch == SRS_LF);
}

namespace srs_internal
{
    SrsConfigBuffer::SrsConfigBuffer()
    {
        line = 1;
        
        pos = last = start = NULL;
        end = start;
    }
    
    SrsConfigBuffer::~SrsConfigBuffer()
    {
        srs_freepa(start);
    }

    // LCOV_EXCL_START
    srs_error_t SrsConfigBuffer::fullfill(const char* filename)
    {
        srs_error_t err = srs_success;
        
        SrsFileReader reader;
        
        // open file reader.
        if ((err = reader.open(filename)) != srs_success) {
            return srs_error_wrap(err, "open file=%s", filename);
        }
        
        // read all.
        int filesize = (int)reader.filesize();
        
        // create buffer
        srs_freepa(start);
        pos = last = start = new char[filesize];
        end = start + filesize;
        
        // read total content from file.
        ssize_t nread = 0;
        if ((err = reader.read(start, filesize, &nread)) != srs_success) {
            return srs_error_wrap(err, "read %d only %d bytes", filesize, (int)nread);
        }
        
        return err;
    }
    // LCOV_EXCL_STOP
    
    bool SrsConfigBuffer::empty()
    {
        return pos >= end;
    }
};

bool srs_directive_equals_self(SrsConfDirective* a, SrsConfDirective* b)
{
    // both NULL, equal.
    if (!a && !b) {
        return true;
    }
    
    if (!a || !b) {
        return false;
    }
    
    if (a->name != b->name) {
        return false;
    }
    
    if (a->args.size() != b->args.size()) {
        return false;
    }
    
    for (int i = 0; i < (int)a->args.size(); i++) {
        if (a->args.at(i) != b->args.at(i)) {
            return false;
        }
    }
    
    if (a->directives.size() != b->directives.size()) {
        return false;
    }
    
    return true;
}

bool srs_directive_equals(SrsConfDirective* a, SrsConfDirective* b)
{
    // both NULL, equal.
    if (!a && !b) {
        return true;
    }
    
    if (!srs_directive_equals_self(a, b)) {
        return false;
    }
    
    for (int i = 0; i < (int)a->directives.size(); i++) {
        SrsConfDirective* a0 = a->at(i);
        SrsConfDirective* b0 = b->at(i);
        
        if (!srs_directive_equals(a0, b0)) {
            return false;
        }
    }
    
    return true;
}

bool srs_directive_equals(SrsConfDirective* a, SrsConfDirective* b, string except)
{
    // both NULL, equal.
    if (!a && !b) {
        return true;
    }
    
    if (!srs_directive_equals_self(a, b)) {
        return false;
    }
    
    for (int i = 0; i < (int)a->directives.size(); i++) {
        SrsConfDirective* a0 = a->at(i);
        SrsConfDirective* b0 = b->at(i);
        
        // donot compare the except child directive.
        if (a0->name == except) {
            continue;
        }
        
        if (!srs_directive_equals(a0, b0, except)) {
            return false;
        }
    }
    
    return true;
}

void set_config_directive(SrsConfDirective* parent, string dir, string value)
{
    SrsConfDirective* d = parent->get_or_create(dir);
    d->name = dir;
    d->args.clear();
    d->args.push_back(value);
}

bool srs_config_hls_is_on_error_ignore(string strategy)
{
    return strategy == "ignore";
}

bool srs_config_hls_is_on_error_continue(string strategy)
{
    return strategy == "continue";
}

bool srs_config_ingest_is_file(string type)
{
    return type == "file";
}

bool srs_config_ingest_is_stream(string type)
{
    return type == "stream";
}

bool srs_config_dvr_is_plan_segment(string plan)
{
    return plan == "segment";
}

bool srs_config_dvr_is_plan_session(string plan)
{
    return plan == "session";
}

bool srs_stream_caster_is_udp(string caster)
{
    return caster == "mpegts_over_udp";
}

bool srs_stream_caster_is_rtsp(string caster)
{
    return caster == "rtsp";
}

bool srs_stream_caster_is_flv(string caster)
{
    return caster == "flv";
}

bool srs_stream_caster_is_gb28181(string caster)
{
    return caster == "gb28181";
}

bool srs_config_apply_filter(SrsConfDirective* dvr_apply, SrsRequest* req)
{
    static bool DEFAULT = true;
    
    if (!dvr_apply || dvr_apply->args.empty()) {
        return DEFAULT;
    }
    
    vector<string>& args = dvr_apply->args;
    if (args.size() == 1 && dvr_apply->arg0() == "all") {
        return true;
    }
    
    string id = req->app + "/" + req->stream;
    if (std::find(args.begin(), args.end(), id) != args.end()) {
        return true;
    }
    
    return false;
}

string srs_config_bool2switch(string sbool)
{
    return sbool == "true"? "on":"off";
}

srs_error_t srs_config_transform_vhost(SrsConfDirective* root)
{
    srs_error_t err = srs_success;
    
    for (int i = 0; i < (int)root->directives.size(); i++) {
        SrsConfDirective* dir = root->directives.at(i);
        
        // SRS2.0, rename global http_stream to http_server.
        //  SRS1:
        //      http_stream {}
        //  SRS2+:
        //      http_server {}
        if (dir->name == "http_stream") {
            dir->name = "http_server";
            continue;
        }
        
        if (!dir->is_vhost()) {
            continue;
        }
        
        // for each directive of vhost.
        std::vector<SrsConfDirective*>::iterator it;
        for (it = dir->directives.begin(); it != dir->directives.end();) {
            SrsConfDirective* conf = *it;
            string n = conf->name;
            
            // SRS2.0, rename vhost http to http_static
            //  SRS1:
            //      vhost { http {} }
            //  SRS2+:
            //      vhost { http_static {} }
            if (n == "http") {
                conf->name = "http_static";
                srs_warn("transform: vhost.http => vhost.http_static for %s", dir->name.c_str());
                ++it;
                continue;
            }
            
            // SRS3.0, ignore hstrs, always on.
            // SRS1/2:
            //      vhost { http_remux { hstrs; } }
            if (n == "http_remux") {
                SrsConfDirective* hstrs = conf->get("hstrs");
                conf->remove(hstrs);
                srs_freep(hstrs);
            }
            
            // SRS3.0, change the refer style
            //  SRS1/2:
            //      vhost { refer; refer_play; refer_publish; }
            //  SRS3+:
            //      vhost { refer { enabled; all; play; publish; } }
            if ((n == "refer" && conf->directives.empty()) || n == "refer_play" || n == "refer_publish") {
                // remove the old one first, for name duplicated.
                it = dir->directives.erase(it);
                
                SrsConfDirective* refer = dir->get_or_create("refer");
                refer->get_or_create("enabled", "on");
                if (n == "refer") {
                    SrsConfDirective* all = refer->get_or_create("all");
                    all->args = conf->args;
                    srs_warn("transform: vhost.refer to vhost.refer.all for %s", dir->name.c_str());
                } else if (n == "refer_play") {
                    SrsConfDirective* play = refer->get_or_create("play");
                    play->args = conf->args;
                    srs_warn("transform: vhost.refer_play to vhost.refer.play for %s", dir->name.c_str());
                } else if (n == "refer_publish") {
                    SrsConfDirective* publish = refer->get_or_create("publish");
                    publish->args = conf->args;
                    srs_warn("transform: vhost.refer_publish to vhost.refer.publish for %s", dir->name.c_str());
                }
                
                // remove the old directive.
                srs_freep(conf);
                continue;
            }
            
            // SRS3.0, change the mr style
            //  SRS2:
            //      vhost { mr { enabled; latency; } }
            //  SRS3+:
            //      vhost { publish { mr; mr_latency; } }
            if (n == "mr") {
                it = dir->directives.erase(it);
                
                SrsConfDirective* publish = dir->get_or_create("publish");
                
                SrsConfDirective* enabled = conf->get("enabled");
                if (enabled) {
                    SrsConfDirective* mr = publish->get_or_create("mr");
                    mr->args = enabled->args;
                    srs_warn("transform: vhost.mr.enabled to vhost.publish.mr for %s", dir->name.c_str());
                }
                
                SrsConfDirective* latency = conf->get("latency");
                if (latency) {
                    SrsConfDirective* mr_latency = publish->get_or_create("mr_latency");
                    mr_latency->args = latency->args;
                    srs_warn("transform: vhost.mr.latency to vhost.publish.mr_latency for %s", dir->name.c_str());
                }
                
                srs_freep(conf);
                continue;
            }
            
            // SRS3.0, change the publish_1stpkt_timeout
            //  SRS2:
            //      vhost { publish_1stpkt_timeout; }
            //  SRS3+:
            //      vhost { publish { firstpkt_timeout; } }
            if (n == "publish_1stpkt_timeout") {
                it = dir->directives.erase(it);
                
                SrsConfDirective* publish = dir->get_or_create("publish");
                
                SrsConfDirective* firstpkt_timeout = publish->get_or_create("firstpkt_timeout");
                firstpkt_timeout->args = conf->args;
                srs_warn("transform: vhost.publish_1stpkt_timeout to vhost.publish.firstpkt_timeout for %s", dir->name.c_str());
                
                srs_freep(conf);
                continue;
            }
            
            // SRS3.0, change the publish_normal_timeout
            //  SRS2:
            //      vhost { publish_normal_timeout; }
            //  SRS3+:
            //      vhost { publish { normal_timeout; } }
            if (n == "publish_normal_timeout") {
                it = dir->directives.erase(it);
                
                SrsConfDirective* publish = dir->get_or_create("publish");
                
                SrsConfDirective* normal_timeout = publish->get_or_create("normal_timeout");
                normal_timeout->args = conf->args;
                srs_warn("transform: vhost.publish_normal_timeout to vhost.publish.normal_timeout for %s", dir->name.c_str());
                
                srs_freep(conf);
                continue;
            }
            
            // SRS3.0, change the folowing like a shadow:
            //      time_jitter, mix_correct, atc, atc_auto, mw_latency, gop_cache, queue_length
            //  SRS1/2:
            //      vhost { shadow; }
            //  SRS3+:
            //      vhost { play { shadow; } }
            if (n == "time_jitter" || n == "mix_correct" || n == "atc" || n == "atc_auto"
                || n == "mw_latency" || n == "gop_cache" || n == "queue_length" || n == "send_min_interval"
                || n == "reduce_sequence_header") {
                it = dir->directives.erase(it);
                
                SrsConfDirective* play = dir->get_or_create("play");
                SrsConfDirective* shadow = play->get_or_create(conf->name);
                shadow->args = conf->args;
                srs_warn("transform: vhost.%s to vhost.play.%s of %s", n.c_str(), n.c_str(), dir->name.c_str());
                
                srs_freep(conf);
                continue;
            }
            
            // SRS3.0, change the forward.
            //  SRS1/2:
            //      vhost { forward target; }
            //  SRS3+:
            //      vhost { forward { enabled; destination target; } }
            if (n == "forward" && conf->directives.empty() && !conf->args.empty()) {
                conf->get_or_create("enabled")->set_arg0("on");
                
                SrsConfDirective* destination = conf->get_or_create("destination");
                destination->args = conf->args;
                conf->args.clear();
                srs_warn("transform: vhost.forward to vhost.forward.destination for %s", dir->name.c_str());
                
                ++it;
                continue;
            }

            // SRS3.0, change the folowing like a shadow:
            //      mode, origin, token_traverse, vhost, debug_srs_upnode
            //  SRS1/2:
            //      vhost { shadow; }
            //  SRS3+:
            //      vhost { cluster { shadow; } }
            if (n == "mode" || n == "origin" || n == "token_traverse" || n == "vhost" || n == "debug_srs_upnode") {
                it = dir->directives.erase(it);
                
                SrsConfDirective* cluster = dir->get_or_create("cluster");
                SrsConfDirective* shadow = cluster->get_or_create(conf->name);
                shadow->args = conf->args;
                srs_warn("transform: vhost.%s to vhost.cluster.%s of %s", n.c_str(), n.c_str(), dir->name.c_str());
                
                srs_freep(conf);
                continue;
            }
            
            ++it;
        }
    }
    
    return err;
}

// LCOV_EXCL_START
srs_error_t srs_config_dumps_engine(SrsConfDirective* dir, SrsJsonObject* engine)
{
    srs_error_t err = srs_success;
    
    SrsConfDirective* conf = NULL;
    
    engine->set("id", dir->dumps_arg0_to_str());
    engine->set("enabled", SrsJsonAny::boolean(_srs_config->get_engine_enabled(dir)));
    
    if ((conf = dir->get("iformat")) != NULL) {
        engine->set("iformat", conf->dumps_arg0_to_str());
    }
    
    if ((conf = dir->get("vfilter")) != NULL) {
        SrsJsonObject* vfilter = SrsJsonAny::object();
        engine->set("vfilter", vfilter);
        
        for (int i = 0; i < (int)conf->directives.size(); i++) {
            SrsConfDirective* sdir = conf->directives.at(i);
            vfilter->set(sdir->name, sdir->dumps_arg0_to_str());
        }
    }
    
    if ((conf = dir->get("vcodec")) != NULL) {
        engine->set("vcodec", conf->dumps_arg0_to_str());
    }
    
    if ((conf = dir->get("vbitrate")) != NULL) {
        engine->set("vbitrate", conf->dumps_arg0_to_integer());
    }
    
    if ((conf = dir->get("vfps")) != NULL) {
        engine->set("vfps", conf->dumps_arg0_to_number());
    }
    
    if ((conf = dir->get("vwidth")) != NULL) {
        engine->set("vwidth", conf->dumps_arg0_to_integer());
    }
    
    if ((conf = dir->get("vheight")) != NULL) {
        engine->set("vheight", conf->dumps_arg0_to_integer());
    }
    
    if ((conf = dir->get("vthreads")) != NULL) {
        engine->set("vthreads", conf->dumps_arg0_to_integer());
    }
    
    if ((conf = dir->get("vprofile")) != NULL) {
        engine->set("vprofile", conf->dumps_arg0_to_str());
    }
    
    if ((conf = dir->get("vpreset")) != NULL) {
        engine->set("vpreset", conf->dumps_arg0_to_str());
    }
    
    if ((conf = dir->get("vparams")) != NULL) {
        SrsJsonObject* vparams = SrsJsonAny::object();
        engine->set("vparams", vparams);
        
        for (int i = 0; i < (int)conf->directives.size(); i++) {
            SrsConfDirective* sdir = conf->directives.at(i);
            vparams->set(sdir->name, sdir->dumps_arg0_to_str());
        }
    }
    
    if ((conf = dir->get("acodec")) != NULL) {
        engine->set("acodec", conf->dumps_arg0_to_str());
    }
    
    if ((conf = dir->get("abitrate")) != NULL) {
        engine->set("abitrate", conf->dumps_arg0_to_integer());
    }
    
    if ((conf = dir->get("asample_rate")) != NULL) {
        engine->set("asample_rate", conf->dumps_arg0_to_integer());
    }
    
    if ((conf = dir->get("achannels")) != NULL) {
        engine->set("achannels", conf->dumps_arg0_to_integer());
    }
    
    if ((conf = dir->get("aparams")) != NULL) {
        SrsJsonObject* aparams = SrsJsonAny::object();
        engine->set("aparams", aparams);
        
        for (int i = 0; i < (int)conf->directives.size(); i++) {
            SrsConfDirective* sdir = conf->directives.at(i);
            aparams->set(sdir->name, sdir->dumps_arg0_to_str());
        }
    }
    
    if ((conf = dir->get("oformat")) != NULL) {
        engine->set("oformat", conf->dumps_arg0_to_str());
    }
    
    if ((conf = dir->get("output")) != NULL) {
        engine->set("output", conf->dumps_arg0_to_str());
    }
    
    return err;
}
// LCOV_EXCL_STOP

SrsConfDirective::SrsConfDirective()
{
    conf_line = 0;
}

SrsConfDirective::~SrsConfDirective()
{
    std::vector<SrsConfDirective*>::iterator it;
    for (it = directives.begin(); it != directives.end(); ++it) {
        SrsConfDirective* directive = *it;
        srs_freep(directive);
    }
    directives.clear();
}

SrsConfDirective* SrsConfDirective::copy()
{
    return copy("");
}

SrsConfDirective* SrsConfDirective::copy(string except)
{
    SrsConfDirective* cp = new SrsConfDirective();
    
    cp->conf_line = conf_line;
    cp->name = name;
    cp->args = args;
    
    for (int i = 0; i < (int)directives.size(); i++) {
        SrsConfDirective* directive = directives.at(i);
        if (!except.empty() && directive->name == except) {
            continue;
        }
        cp->directives.push_back(directive->copy(except));
    }
    
    return cp;
}

string SrsConfDirective::arg0()
{
    if (args.size() > 0) {
        return args.at(0);
    }
    
    return "";
}

string SrsConfDirective::arg1()
{
    if (args.size() > 1) {
        return args.at(1);
    }
    
    return "";
}

string SrsConfDirective::arg2()
{
    if (args.size() > 2) {
        return args.at(2);
    }
    
    return "";
}

string SrsConfDirective::arg3()
{
    if (args.size() > 3) {
        return args.at(3);
    }
    
    return "";
}

SrsConfDirective* SrsConfDirective::at(int index)
{
    srs_assert(index < (int)directives.size());
    return directives.at(index);
}

SrsConfDirective* SrsConfDirective::get(string _name)
{
    std::vector<SrsConfDirective*>::iterator it;
    for (it = directives.begin(); it != directives.end(); ++it) {
        SrsConfDirective* directive = *it;
        if (directive->name == _name) {
            return directive;
        }
    }
    
    return NULL;
}

SrsConfDirective* SrsConfDirective::get(string _name, string _arg0)
{
    std::vector<SrsConfDirective*>::iterator it;
    for (it = directives.begin(); it != directives.end(); ++it) {
        SrsConfDirective* directive = *it;
        if (directive->name == _name && directive->arg0() == _arg0) {
            return directive;
        }
    }
    
    return NULL;
}

SrsConfDirective* SrsConfDirective::get_or_create(string n)
{
    SrsConfDirective* conf = get(n);
    
    if (!conf) {
        conf = new SrsConfDirective();
        conf->name = n;
        directives.push_back(conf);
    }
    
    return conf;
}

SrsConfDirective* SrsConfDirective::get_or_create(string n, string a0)
{
    SrsConfDirective* conf = get(n, a0);
    
    if (!conf) {
        conf = new SrsConfDirective();
        conf->name = n;
        conf->args.push_back(a0);
        directives.push_back(conf);
    }
    
    return conf;
}

SrsConfDirective* SrsConfDirective::get_or_create(string n, string a0, string a1)
{
    SrsConfDirective* conf = get(n, a0);

    if (!conf) {
        conf = new SrsConfDirective();
        conf->name = n;
        conf->args.push_back(a0);
        conf->args.push_back(a1);
        directives.push_back(conf);
    }

    return conf;
}

SrsConfDirective* SrsConfDirective::set_arg0(string a0)
{
    if (arg0() == a0) {
        return this;
    }
    
    // update a0.
    if (!args.empty()) {
        args.erase(args.begin());
    }
    
    args.insert(args.begin(), a0);
    
    return this;
}

void SrsConfDirective::remove(SrsConfDirective* v)
{
    std::vector<SrsConfDirective*>::iterator it;
    if ((it = std::find(directives.begin(), directives.end(), v)) != directives.end()) {
        directives.erase(it);
    }
}

bool SrsConfDirective::is_vhost()
{
    return name == "vhost";
}

bool SrsConfDirective::is_stream_caster()
{
    return name == "stream_caster";
}

srs_error_t SrsConfDirective::parse(SrsConfigBuffer* buffer)
{
    return parse_conf(buffer, parse_file);
}

srs_error_t SrsConfDirective::persistence(SrsFileWriter* writer, int level)
{
    srs_error_t err = srs_success;
    
    static char SPACE = SRS_CONSTS_SP;
    static char SEMICOLON = SRS_CONSTS_SE;
    static char LF = SRS_CONSTS_LF;
    static char LB = SRS_CONSTS_LB;
    static char RB = SRS_CONSTS_RB;
    static const char* INDENT = "    ";
    
    // for level0 directive, only contains sub directives.
    if (level > 0) {
        // indent by (level - 1) * 4 space.
        for (int i = 0; i < level - 1; i++) {
            if ((err = writer->write((char*)INDENT, 4, NULL)) != srs_success) {
                return srs_error_wrap(err, "write indent");
            }
        }
        
        // directive name.
        if ((err = writer->write((char*)name.c_str(), (int)name.length(), NULL)) != srs_success) {
            return srs_error_wrap(err, "write name");
        }
        if (!args.empty() && (err = writer->write((char*)&SPACE, 1, NULL)) != srs_success) {
            return srs_error_wrap(err, "write name space");
        }
        
        // directive args.
        for (int i = 0; i < (int)args.size(); i++) {
            std::string& arg = args.at(i);
            if ((err = writer->write((char*)arg.c_str(), (int)arg.length(), NULL)) != srs_success) {
                return srs_error_wrap(err, "write arg");
            }
            if (i < (int)args.size() - 1 && (err = writer->write((char*)&SPACE, 1, NULL)) != srs_success) {
                return srs_error_wrap(err, "write arg space");
            }
        }
        
        // native directive, without sub directives.
        if (directives.empty()) {
            if ((err = writer->write((char*)&SEMICOLON, 1, NULL)) != srs_success) {
                return srs_error_wrap(err, "write arg semicolon");
            }
        }
    }
    
    // persistence all sub directives.
    if (level > 0) {
        if (!directives.empty()) {
            if ((err = writer->write((char*)&SPACE, 1, NULL)) != srs_success) {
                return srs_error_wrap(err, "write sub-dir space");
            }
            if ((err = writer->write((char*)&LB, 1, NULL)) != srs_success) {
                return srs_error_wrap(err, "write sub-dir left-brace");
            }
        }
        
        if ((err = writer->write((char*)&LF, 1, NULL)) != srs_success) {
            return srs_error_wrap(err, "write sub-dir linefeed");
        }
    }
    
    for (int i = 0; i < (int)directives.size(); i++) {
        SrsConfDirective* dir = directives.at(i);
        if ((err = dir->persistence(writer, level + 1)) != srs_success) {
            return srs_error_wrap(err, "sub-dir %s", dir->name.c_str());
        }
    }
    
    if (level > 0 && !directives.empty()) {
        // indent by (level - 1) * 4 space.
        for (int i = 0; i < level - 1; i++) {
            if ((err = writer->write((char*)INDENT, 4, NULL)) != srs_success) {
                return srs_error_wrap(err, "write sub-dir indent");
            }
        }
        
        if ((err = writer->write((char*)&RB, 1, NULL)) != srs_success) {
            return srs_error_wrap(err, "write sub-dir right-brace");
        }
        
        if ((err = writer->write((char*)&LF, 1, NULL)) != srs_success) {
            return srs_error_wrap(err, "write sub-dir linefeed");
        }
    }
    
    
    return err;
}

// LCOV_EXCL_START
SrsJsonArray* SrsConfDirective::dumps_args()
{
    SrsJsonArray* arr = SrsJsonAny::array();
    for (int i = 0; i < (int)args.size(); i++) {
        string arg = args.at(i);
        arr->append(SrsJsonAny::str(arg.c_str()));
    }
    return arr;
}

SrsJsonAny* SrsConfDirective::dumps_arg0_to_str()
{
    return SrsJsonAny::str(arg0().c_str());
}

SrsJsonAny* SrsConfDirective::dumps_arg0_to_integer()
{
    return SrsJsonAny::integer(::atoll(arg0().c_str()));
}

SrsJsonAny* SrsConfDirective::dumps_arg0_to_number()
{
    return SrsJsonAny::number(::atof(arg0().c_str()));
}

SrsJsonAny* SrsConfDirective::dumps_arg0_to_boolean()
{
    return SrsJsonAny::boolean(arg0() == "on");
}
// LCOV_EXCL_STOP

// see: ngx_conf_parse
srs_error_t SrsConfDirective::parse_conf(SrsConfigBuffer* buffer, SrsDirectiveType type)
{
    srs_error_t err = srs_success;
    
    while (true) {
        std::vector<string> args;
        int line_start = 0;
        err = read_token(buffer, args, line_start);
        
        /**
         * ret maybe:
         * ERROR_SYSTEM_CONFIG_INVALID           error.
         * ERROR_SYSTEM_CONFIG_DIRECTIVE         directive terminated by ';' found
         * ERROR_SYSTEM_CONFIG_BLOCK_START       token terminated by '{' found
         * ERROR_SYSTEM_CONFIG_BLOCK_END         the '}' found
         * ERROR_SYSTEM_CONFIG_EOF               the config file is done
         */
        if (srs_error_code(err) == ERROR_SYSTEM_CONFIG_INVALID) {
            return err;
        }
        if (srs_error_code(err) == ERROR_SYSTEM_CONFIG_BLOCK_END) {
            if (type != parse_block) {
                return srs_error_wrap(err, "line %d: unexpected \"}\"", buffer->line);
            }
            
            srs_freep(err);
            return srs_success;
        }
        if (srs_error_code(err) == ERROR_SYSTEM_CONFIG_EOF) {
            if (type == parse_block) {
                return srs_error_wrap(err, "line %d: unexpected end of file, expecting \"}\"", conf_line);
            }
            
            srs_freep(err);
            return srs_success;
        }
        
        if (args.empty()) {
            return srs_error_new(ERROR_SYSTEM_CONFIG_INVALID, "line %d: empty directive", conf_line);
        }
        
        // build directive tree.
        SrsConfDirective* directive = new SrsConfDirective();
        
        directive->conf_line = line_start;
        directive->name = args[0];
        args.erase(args.begin());
        directive->args.swap(args);
        
        directives.push_back(directive);
        
        if (srs_error_code(err) == ERROR_SYSTEM_CONFIG_BLOCK_START) {
            srs_freep(err);
            if ((err = directive->parse_conf(buffer, parse_block)) != srs_success) {
                return srs_error_wrap(err, "parse dir");
            }
        }
        srs_freep(err);
    }
    
    return err;
}

// see: ngx_conf_read_token
srs_error_t SrsConfDirective::read_token(SrsConfigBuffer* buffer, vector<string>& args, int& line_start)
{
    srs_error_t err = srs_success;
    
    char* pstart = buffer->pos;
    
    bool sharp_comment = false;
    
    bool d_quoted = false;
    bool s_quoted = false;
    
    bool need_space = false;
    bool last_space = true;
    
    while (true) {
        if (buffer->empty()) {
            if (!args.empty() || !last_space) {
                return srs_error_new(ERROR_SYSTEM_CONFIG_INVALID,
                    "line %d: unexpected end of file, expecting ; or \"}\"",
                    buffer->line);
            }
            srs_trace("config parse complete");
            
            return srs_error_new(ERROR_SYSTEM_CONFIG_EOF, "EOF");
        }
        
        char ch = *buffer->pos++;
        
        if (ch == SRS_LF) {
            buffer->line++;
            sharp_comment = false;
        }
        
        if (sharp_comment) {
            continue;
        }
        
        if (need_space) {
            if (is_common_space(ch)) {
                last_space = true;
                need_space = false;
                continue;
            }
            if (ch == ';') {
                return srs_error_new(ERROR_SYSTEM_CONFIG_DIRECTIVE, "dir");
            }
            if (ch == '{') {
                return srs_error_new(ERROR_SYSTEM_CONFIG_BLOCK_START, "block");
            }
            return srs_error_new(ERROR_SYSTEM_CONFIG_INVALID, "line %d: unexpected '%c'", buffer->line, ch);
        }
        
        // last charecter is space.
        if (last_space) {
            if (is_common_space(ch)) {
                continue;
            }
            pstart = buffer->pos - 1;
            switch (ch) {
                case ';':
                    if (args.size() == 0) {
                        return srs_error_new(ERROR_SYSTEM_CONFIG_INVALID, "line %d: unexpected ';'", buffer->line);
                    }
                    return srs_error_new(ERROR_SYSTEM_CONFIG_DIRECTIVE, "dir");
                case '{':
                    if (args.size() == 0) {
                        return srs_error_new(ERROR_SYSTEM_CONFIG_INVALID, "line %d: unexpected '{'", buffer->line);
                    }
                    return srs_error_new(ERROR_SYSTEM_CONFIG_BLOCK_START, "block");
                case '}':
                    if (args.size() != 0) {
                        return srs_error_new(ERROR_SYSTEM_CONFIG_INVALID, "line %d: unexpected '}'", buffer->line);
                    }
                    return srs_error_new(ERROR_SYSTEM_CONFIG_BLOCK_END, "block");
                case '#':
                    sharp_comment = 1;
                    continue;
                case '"':
                    pstart++;
                    d_quoted = true;
                    last_space = 0;
                    continue;
                case '\'':
                    pstart++;
                    s_quoted = true;
                    last_space = 0;
                    continue;
                default:
                    last_space = 0;
                    continue;
            }
        } else {
            // last charecter is not space
            if (line_start == 0) {
                line_start = buffer->line;
            }
            
            bool found = false;
            if (d_quoted) {
                if (ch == '"') {
                    d_quoted = false;
                    need_space = true;
                    found = true;
                }
            } else if (s_quoted) {
                if (ch == '\'') {
                    s_quoted = false;
                    need_space = true;
                    found = true;
                }
            } else if (is_common_space(ch) || ch == ';' || ch == '{') {
                last_space = true;
                found = 1;
            }
            
            if (found) {
                int len = (int)(buffer->pos - pstart);
                char* aword = new char[len];
                memcpy(aword, pstart, len);
                aword[len - 1] = 0;
                
                string word_str = aword;
                if (!word_str.empty()) {
                    args.push_back(word_str);
                }
                srs_freepa(aword);
                
                if (ch == ';') {
                    return srs_error_new(ERROR_SYSTEM_CONFIG_DIRECTIVE, "dir");
                }
                if (ch == '{') {
                    return srs_error_new(ERROR_SYSTEM_CONFIG_BLOCK_START, "block");
                }
            }
        }
    }
    
    return err;
}

SrsConfig::SrsConfig()
{
    dolphin = false;
    
    show_help = false;
    show_version = false;
    test_conf = false;
    show_signature = false;
    
    root = new SrsConfDirective();
    root->conf_line = 0;
    root->name = "root";
}

SrsConfig::~SrsConfig()
{
    srs_freep(root);
}

bool SrsConfig::is_dolphin()
{
    return dolphin;
}

void SrsConfig::subscribe(ISrsReloadHandler* handler)
{
    std::vector<ISrsReloadHandler*>::iterator it;
    
    it = std::find(subscribes.begin(), subscribes.end(), handler);
    if (it != subscribes.end()) {
        return;
    }
    
    subscribes.push_back(handler);
}

void SrsConfig::unsubscribe(ISrsReloadHandler* handler)
{
    std::vector<ISrsReloadHandler*>::iterator it;
    
    it = std::find(subscribes.begin(), subscribes.end(), handler);
    if (it == subscribes.end()) {
        return;
    }
    
    subscribes.erase(it);
}

// LCOV_EXCL_START
srs_error_t SrsConfig::reload()
{
    srs_error_t err = srs_success;
    
    SrsConfig conf;
    
    if ((err = conf.parse_file(config_file.c_str())) != srs_success) {
        return srs_error_wrap(err, "parse file");
    }
    srs_info("config reloader parse file success.");
    
    // transform config to compatible with previous style of config.
    if ((err = srs_config_transform_vhost(conf.root)) != srs_success) {
        return srs_error_wrap(err, "transform config");
    }
    
    if ((err = conf.check_config()) != srs_success) {
        return srs_error_wrap(err, "check config");
    }
    
    if ((err = reload_conf(&conf)) != srs_success) {
        return srs_error_wrap(err, "reload config");
    }
    
    return err;
}
// LCOV_EXCL_STOP

srs_error_t SrsConfig::reload_vhost(SrsConfDirective* old_root)
{
    srs_error_t err = srs_success;
    
    // merge config.
    std::vector<ISrsReloadHandler*>::iterator it;
    
    // following directly support reload.
    //      origin, token_traverse, vhost, debug_srs_upnode
    
    // state graph
    //      old_vhost       new_vhost
    //      DISABLED    =>  ENABLED
    //      ENABLED     =>  DISABLED
    //      ENABLED     =>  ENABLED (modified)
    
    // collect all vhost names
    std::vector<std::string> vhosts;
    for (int i = 0; i < (int)root->directives.size(); i++) {
        SrsConfDirective* vhost = root->at(i);
        if (vhost->name != "vhost") {
            continue;
        }
        vhosts.push_back(vhost->arg0());
    }
    for (int i = 0; i < (int)old_root->directives.size(); i++) {
        SrsConfDirective* vhost = old_root->at(i);
        if (vhost->name != "vhost") {
            continue;
        }
        if (root->get("vhost", vhost->arg0())) {
            continue;
        }
        vhosts.push_back(vhost->arg0());
    }
    
    // process each vhost
    for (int i = 0; i < (int)vhosts.size(); i++) {
        std::string vhost = vhosts.at(i);
        
        SrsConfDirective* old_vhost = old_root->get("vhost", vhost);
        SrsConfDirective* new_vhost = root->get("vhost", vhost);
        
        //      DISABLED    =>  ENABLED
        if (!get_vhost_enabled(old_vhost) && get_vhost_enabled(new_vhost)) {
            if ((err = do_reload_vhost_added(vhost)) != srs_success) {
                return srs_error_wrap(err, "reload vhost added");
            }
            continue;
        }
        
        //      ENABLED     =>  DISABLED
        if (get_vhost_enabled(old_vhost) && !get_vhost_enabled(new_vhost)) {
            if ((err = do_reload_vhost_removed(vhost)) != srs_success) {
                return srs_error_wrap(err, "reload vhost removed");
            }
            continue;
        }
        
        // cluster.mode, never supports reload.
        // first, for the origin and edge role change is too complex.
        // second, the vhosts in origin device group normally are all origin,
        //      they never change to edge sometimes.
        // third, the origin or upnode device can always be restart,
        //      edge will retry and the users connected to edge are ok.
        // it's ok to add or remove edge/origin vhost.
        if (get_vhost_is_edge(old_vhost) != get_vhost_is_edge(new_vhost)) {
            return srs_error_new(ERROR_RTMP_EDGE_RELOAD, "vhost mode changed");
        }
        
        // the auto reload configs:
        //      publish.parse_sps
        
        //      ENABLED     =>  ENABLED (modified)
        if (get_vhost_enabled(new_vhost) && get_vhost_enabled(old_vhost)) {
            srs_trace("vhost %s maybe modified, reload its detail.", vhost.c_str());
            // chunk_size, only one per vhost.
            if (!srs_directive_equals(new_vhost->get("chunk_size"), old_vhost->get("chunk_size"))) {
                for (it = subscribes.begin(); it != subscribes.end(); ++it) {
                    ISrsReloadHandler* subscribe = *it;
                    if ((err = subscribe->on_reload_vhost_chunk_size(vhost)) != srs_success) {
                        return srs_error_wrap(err, "vhost %s notify subscribes chunk_size failed", vhost.c_str());
                    }
                }
                srs_trace("vhost %s reload chunk_size success.", vhost.c_str());
            }
            
            // tcp_nodelay, only one per vhost
            if (!srs_directive_equals(new_vhost->get("tcp_nodelay"), old_vhost->get("tcp_nodelay"))) {
                for (it = subscribes.begin(); it != subscribes.end(); ++it) {
                    ISrsReloadHandler* subscribe = *it;
                    if ((err = subscribe->on_reload_vhost_tcp_nodelay(vhost)) != srs_success) {
                        return srs_error_wrap(err, "vhost %s notify subscribes tcp_nodelay failed", vhost.c_str());
                    }
                }
                srs_trace("vhost %s reload tcp_nodelay success.", vhost.c_str());
            }
            
            // min_latency, only one per vhost
            if (!srs_directive_equals(new_vhost->get("min_latency"), old_vhost->get("min_latency"))) {
                for (it = subscribes.begin(); it != subscribes.end(); ++it) {
                    ISrsReloadHandler* subscribe = *it;
                    if ((err = subscribe->on_reload_vhost_realtime(vhost)) != srs_success) {
                        return srs_error_wrap(err, "vhost %s notify subscribes min_latency failed", vhost.c_str());
                    }
                }
                srs_trace("vhost %s reload min_latency success.", vhost.c_str());
            }
            
            // play, only one per vhost
            if (!srs_directive_equals(new_vhost->get("play"), old_vhost->get("play"))) {
                for (it = subscribes.begin(); it != subscribes.end(); ++it) {
                    ISrsReloadHandler* subscribe = *it;
                    if ((err = subscribe->on_reload_vhost_play(vhost)) != srs_success) {
                        return srs_error_wrap(err, "vhost %s notify subscribes play failed", vhost.c_str());
                    }
                }
                srs_trace("vhost %s reload play success.", vhost.c_str());
            }
            
            // forward, only one per vhost
            if (!srs_directive_equals(new_vhost->get("forward"), old_vhost->get("forward"))) {
                for (it = subscribes.begin(); it != subscribes.end(); ++it) {
                    ISrsReloadHandler* subscribe = *it;
                    if ((err = subscribe->on_reload_vhost_forward(vhost)) != srs_success) {
                        return srs_error_wrap(err, "vhost %s notify subscribes forward failed", vhost.c_str());
                    }
                }
                srs_trace("vhost %s reload forward success.", vhost.c_str());
            }
            
            // To reload DASH.
            if (!srs_directive_equals(new_vhost->get("dash"), old_vhost->get("dash"))) {
                for (it = subscribes.begin(); it != subscribes.end(); ++it) {
                    ISrsReloadHandler* subscribe = *it;
                    if ((err = subscribe->on_reload_vhost_dash(vhost)) != srs_success) {
                        return srs_error_wrap(err, "Reload vhost %s dash failed", vhost.c_str());
                    }
                }
                srs_trace("Reload vhost %s dash ok.", vhost.c_str());
            }
            
            // hls, only one per vhost
            // @remark, the hls_on_error directly support reload.
            if (!srs_directive_equals(new_vhost->get("hls"), old_vhost->get("hls"))) {
                for (it = subscribes.begin(); it != subscribes.end(); ++it) {
                    ISrsReloadHandler* subscribe = *it;
                    if ((err = subscribe->on_reload_vhost_hls(vhost)) != srs_success) {
                        return srs_error_wrap(err, "vhost %s notify subscribes hls failed", vhost.c_str());
                    }
                }
                srs_trace("vhost %s reload hls success.", vhost.c_str());
            }
            
            // hds reload
            if (!srs_directive_equals(new_vhost->get("hds"), old_vhost->get("hds"))) {
                for (it = subscribes.begin(); it != subscribes.end(); ++it) {
                    ISrsReloadHandler* subscribe = *it;
                    if ((err = subscribe->on_reload_vhost_hds(vhost)) != srs_success) {
                        return srs_error_wrap(err, "vhost %s notify subscribes hds failed", vhost.c_str());
                    }
                }
                srs_trace("vhost %s reload hds success.", vhost.c_str());
            }
            
            // dvr, only one per vhost, except the dvr_apply
            if (!srs_directive_equals(new_vhost->get("dvr"), old_vhost->get("dvr"), "dvr_apply")) {
                for (it = subscribes.begin(); it != subscribes.end(); ++it) {
                    ISrsReloadHandler* subscribe = *it;
                    if ((err = subscribe->on_reload_vhost_dvr(vhost)) != srs_success) {
                        return srs_error_wrap(err, "vhost %s notify subscribes dvr failed", vhost.c_str());
                    }
                }
                srs_trace("vhost %s reload dvr success.", vhost.c_str());
            }
            // dvr_apply, the dynamic dvr filter.
            if (true) {
                // we must reload the dvr_apply, for it's apply to specified stream,
                // and we donot want one stream reload take effect on another one.
                // @see https://github.com/ossrs/srs/issues/459#issuecomment-140296597
                SrsConfDirective* nda = new_vhost->get("dvr")? new_vhost->get("dvr")->get("dvr_apply") : NULL;
                SrsConfDirective* oda = old_vhost->get("dvr")? old_vhost->get("dvr")->get("dvr_apply") : NULL;
                if (!srs_directive_equals(nda, oda) && (err = do_reload_vhost_dvr_apply(vhost)) != srs_success) {
                    return srs_error_wrap(err, "reload dvr_apply");
                }
            }
            
            // exec, only one per vhost
            if (!srs_directive_equals(new_vhost->get("exec"), old_vhost->get("exec"))) {
                for (it = subscribes.begin(); it != subscribes.end(); ++it) {
                    ISrsReloadHandler* subscribe = *it;
                    if ((err = subscribe->on_reload_vhost_exec(vhost)) != srs_success) {
                        return srs_error_wrap(err, "vhost %s notify subscribes exec failed", vhost.c_str());
                    }
                }
                srs_trace("vhost %s reload exec success.", vhost.c_str());
            }
            
            // publish, only one per vhost
            if (!srs_directive_equals(new_vhost->get("publish"), old_vhost->get("publish"))) {
                for (it = subscribes.begin(); it != subscribes.end(); ++it) {
                    ISrsReloadHandler* subscribe = *it;
                    if ((err = subscribe->on_reload_vhost_publish(vhost)) != srs_success) {
                        return srs_error_wrap(err, "vhost %s notify subscribes publish failed", vhost.c_str());
                    }
                }
                srs_trace("vhost %s reload publish success.", vhost.c_str());
            }
            
            // http_static, only one per vhost.
            if (!srs_directive_equals(new_vhost->get("http_static"), old_vhost->get("http_static"))) {
                for (it = subscribes.begin(); it != subscribes.end(); ++it) {
                    ISrsReloadHandler* subscribe = *it;
                    if ((err = subscribe->on_reload_vhost_http_updated()) != srs_success) {
                        return srs_error_wrap(err, "vhost %s notify subscribes http_static failed", vhost.c_str());
                    }
                }
                srs_trace("vhost %s reload http_static success.", vhost.c_str());
            }
            
            // http_remux, only one per vhost.
            if (!srs_directive_equals(new_vhost->get("http_remux"), old_vhost->get("http_remux"))) {
                for (it = subscribes.begin(); it != subscribes.end(); ++it) {
                    ISrsReloadHandler* subscribe = *it;
                    if ((err = subscribe->on_reload_vhost_http_remux_updated(vhost)) != srs_success) {
                        return srs_error_wrap(err, "vhost %s notify subscribes http_remux failed", vhost.c_str());
                    }
                }
                srs_trace("vhost %s reload http_remux success.", vhost.c_str());
            }
            
            // transcode, many per vhost.
            if ((err = reload_transcode(new_vhost, old_vhost)) != srs_success) {
                return srs_error_wrap(err, "reload transcode");
            }
            
            // ingest, many per vhost.
            if ((err = reload_ingest(new_vhost, old_vhost)) != srs_success) {
                return srs_error_wrap(err, "reload ingest");
            }
            continue;
        }
        srs_trace("ignore reload vhost, enabled old: %d, new: %d",
                  get_vhost_enabled(old_vhost), get_vhost_enabled(new_vhost));
    }
    
    return err;
}

srs_error_t SrsConfig::reload_conf(SrsConfig* conf)
{
    srs_error_t err = srs_success;
    
    SrsConfDirective* old_root = root;
    SrsAutoFree(SrsConfDirective, old_root);
    
    root = conf->root;
    conf->root = NULL;
    
    // never support reload:
    //      daemon
    //
    // always support reload without additional code:
    //      chunk_size, ff_log_dir,
    //      bandcheck, http_hooks, heartbeat,
    //      security
    
    // merge config: listen
    if (!srs_directive_equals(root->get("listen"), old_root->get("listen"))) {
        if ((err = do_reload_listen()) != srs_success) {
            return srs_error_wrap(err, "listen");
        }
    }
    
    // merge config: pid
    if (!srs_directive_equals(root->get("pid"), old_root->get("pid"))) {
        if ((err = do_reload_pid()) != srs_success) {
            return srs_error_wrap(err, "pid");;
        }
    }
    
    // merge config: srs_log_tank
    if (!srs_directive_equals(root->get("srs_log_tank"), old_root->get("srs_log_tank"))) {
        if ((err = do_reload_srs_log_tank()) != srs_success) {
            return srs_error_wrap(err, "log tank");;
        }
    }
    
    // merge config: srs_log_level
    if (!srs_directive_equals(root->get("srs_log_level"), old_root->get("srs_log_level"))) {
        if ((err = do_reload_srs_log_level()) != srs_success) {
            return srs_error_wrap(err, "log level");;
        }
    }
    
    // merge config: srs_log_file
    if (!srs_directive_equals(root->get("srs_log_file"), old_root->get("srs_log_file"))) {
        if ((err = do_reload_srs_log_file()) != srs_success) {
            return srs_error_wrap(err, "log file");;
        }
    }
    
    // merge config: max_connections
    if (!srs_directive_equals(root->get("max_connections"), old_root->get("max_connections"))) {
        if ((err = do_reload_max_connections()) != srs_success) {
            return srs_error_wrap(err, "max connections");;
        }
    }
    
    // merge config: utc_time
    if (!srs_directive_equals(root->get("utc_time"), old_root->get("utc_time"))) {
        if ((err = do_reload_utc_time()) != srs_success) {
            return srs_error_wrap(err, "utc time");;
        }
    }
    
    // merge config: pithy_print_ms
    if (!srs_directive_equals(root->get("pithy_print_ms"), old_root->get("pithy_print_ms"))) {
        if ((err = do_reload_pithy_print_ms()) != srs_success) {
            return srs_error_wrap(err, "pithy print ms");;
        }
    }
    
    // merge config: http_api
    if ((err = reload_http_api(old_root)) != srs_success) {
        return srs_error_wrap(err, "http api");;
    }
    
    // merge config: http_stream
    if ((err = reload_http_stream(old_root)) != srs_success) {
        return srs_error_wrap(err, "http steram");;
    }

    // Merge config: rtc_server
    if ((err = reload_rtc_server(old_root)) != srs_success) {
        return srs_error_wrap(err, "http steram");;
    }
    
    // TODO: FIXME: support reload stream_caster.
    
    // merge config: vhost
    if ((err = reload_vhost(old_root)) != srs_success) {
        return srs_error_wrap(err, "vhost");;
    }
    
    return err;
}

srs_error_t SrsConfig::reload_http_api(SrsConfDirective* old_root)
{
    srs_error_t err = srs_success;
    
    // merge config.
    std::vector<ISrsReloadHandler*>::iterator it;
    
    // state graph
    //      old_http_api    new_http_api
    //      DISABLED    =>  ENABLED
    //      ENABLED     =>  DISABLED
    //      ENABLED     =>  ENABLED (modified)
    
    SrsConfDirective* new_http_api = root->get("http_api");
    SrsConfDirective* old_http_api = old_root->get("http_api");
    
    // DISABLED    =>      ENABLED
    if (!get_http_api_enabled(old_http_api) && get_http_api_enabled(new_http_api)) {
        for (it = subscribes.begin(); it != subscribes.end(); ++it) {
            ISrsReloadHandler* subscribe = *it;
            if ((err = subscribe->on_reload_http_api_enabled()) != srs_success) {
                return srs_error_wrap(err, "http api off=>on");
            }
        }
        srs_trace("reload off=>on http_api success.");
        return err;
    }
    
    // ENABLED     =>      DISABLED
    if (get_http_api_enabled(old_http_api) && !get_http_api_enabled(new_http_api)) {
        for (it = subscribes.begin(); it != subscribes.end(); ++it) {
            ISrsReloadHandler* subscribe = *it;
            if ((err = subscribe->on_reload_http_api_disabled()) != srs_success) {
                return srs_error_wrap(err, "http api on=>off");
            }
        }
        srs_trace("reload http_api on=>off success.");
        return err;
    }
    
    //      ENABLED     =>  ENABLED (modified)
    if (get_http_api_enabled(old_http_api) && get_http_api_enabled(new_http_api)
        && !srs_directive_equals(old_http_api, new_http_api)
        ) {
        for (it = subscribes.begin(); it != subscribes.end(); ++it) {
            ISrsReloadHandler* subscribe = *it;
            if ((err = subscribe->on_reload_http_api_enabled()) != srs_success) {
                return srs_error_wrap(err, "http api enabled");
            }
        }
        srs_trace("reload http api enabled success.");
        
        if (!srs_directive_equals(old_http_api->get("crossdomain"), new_http_api->get("crossdomain"))) {
            for (it = subscribes.begin(); it != subscribes.end(); ++it) {
                ISrsReloadHandler* subscribe = *it;
                if ((err = subscribe->on_reload_http_api_crossdomain()) != srs_success) {
                    return srs_error_wrap(err, "http api crossdomain");
                }
            }
        }
        srs_trace("reload http api crossdomain success.");
        
        if (!srs_directive_equals(old_http_api->get("raw_api"), new_http_api->get("raw_api"))) {
            for (it = subscribes.begin(); it != subscribes.end(); ++it) {
                ISrsReloadHandler* subscribe = *it;
                if ((err = subscribe->on_reload_http_api_raw_api()) != srs_success) {
                    return srs_error_wrap(err, "http api raw_api");
                }
            }
        }
        srs_trace("reload http api raw_api success.");
        return err;
    }
    
    srs_trace("reload http_api success, nothing changed.");
    return err;
}

srs_error_t SrsConfig::reload_http_stream(SrsConfDirective* old_root)
{
    srs_error_t err = srs_success;
    
    // merge config.
    std::vector<ISrsReloadHandler*>::iterator it;
    
    // state graph
    //      old_http_stream     new_http_stream
    //      DISABLED    =>      ENABLED
    //      ENABLED     =>      DISABLED
    //      ENABLED     =>      ENABLED (modified)
    
    SrsConfDirective* new_http_stream = root->get("http_server");
    SrsConfDirective* old_http_stream = old_root->get("http_server");
    
    // DISABLED    =>      ENABLED
    if (!get_http_stream_enabled(old_http_stream) && get_http_stream_enabled(new_http_stream)) {
        for (it = subscribes.begin(); it != subscribes.end(); ++it) {
            ISrsReloadHandler* subscribe = *it;
            if ((err = subscribe->on_reload_http_stream_enabled()) != srs_success) {
                return srs_error_wrap(err, "http stream off=>on");
            }
        }
        srs_trace("reload http stream off=>on success.");
        return err;
    }
    
    // ENABLED     =>      DISABLED
    if (get_http_stream_enabled(old_http_stream) && !get_http_stream_enabled(new_http_stream)) {
        for (it = subscribes.begin(); it != subscribes.end(); ++it) {
            ISrsReloadHandler* subscribe = *it;
            if ((err = subscribe->on_reload_http_stream_disabled()) != srs_success) {
                return srs_error_wrap(err, "http stream on=>off");
            }
        }
        srs_trace("reload http stream on=>off success.");
        return err;
    }
    
    //      ENABLED     =>  ENABLED (modified)
    if (get_http_stream_enabled(old_http_stream) && get_http_stream_enabled(new_http_stream)
        && !srs_directive_equals(old_http_stream, new_http_stream)
        ) {
        for (it = subscribes.begin(); it != subscribes.end(); ++it) {
            ISrsReloadHandler* subscribe = *it;
            if ((err = subscribe->on_reload_http_stream_updated()) != srs_success) {
                return srs_error_wrap(err, "http stream enabled");
            }
        }
        srs_trace("reload http stream enabled success.");
        
        if (!srs_directive_equals(old_http_stream->get("crossdomain"), new_http_stream->get("crossdomain"))) {
            for (it = subscribes.begin(); it != subscribes.end(); ++it) {
                ISrsReloadHandler* subscribe = *it;
                if ((err = subscribe->on_reload_http_stream_crossdomain()) != srs_success) {
                    return srs_error_wrap(err, "http stream crossdomain");
                }
            }
        }
        srs_trace("reload http stream crossdomain success.");
        return err;
    }
    
    srs_trace("reload http stream success, nothing changed.");
    return err;
}

srs_error_t SrsConfig::reload_rtc_server(SrsConfDirective* old_root)
{
    srs_error_t err = srs_success;

    // merge config.
    std::vector<ISrsReloadHandler*>::iterator it;

    // state graph
    //      old_rtc_server     new_rtc_server
    //      ENABLED     =>      ENABLED (modified)

    SrsConfDirective* new_rtc_server = root->get("rtc_server");
    SrsConfDirective* old_rtc_server = old_root->get("rtc_server");

    // TODO: FIXME: Support disable or enable reloading.

    //      ENABLED     =>  ENABLED (modified)
    if (get_rtc_server_enabled(old_rtc_server) && get_rtc_server_enabled(new_rtc_server)
        && !srs_directive_equals(old_rtc_server, new_rtc_server)
        ) {
        for (it = subscribes.begin(); it != subscribes.end(); ++it) {
            ISrsReloadHandler* subscribe = *it;
            if ((err = subscribe->on_reload_rtc_server()) != srs_success) {
                return srs_error_wrap(err, "rtc server enabled");
            }
        }
        srs_trace("reload rtc server success.");
        return err;
    }

    srs_trace("reload rtc server success, nothing changed.");
    return err;
}

srs_error_t SrsConfig::reload_transcode(SrsConfDirective* new_vhost, SrsConfDirective* old_vhost)
{
    srs_error_t err = srs_success;
    
    std::vector<SrsConfDirective*> old_transcoders;
    for (int i = 0; i < (int)old_vhost->directives.size(); i++) {
        SrsConfDirective* conf = old_vhost->at(i);
        if (conf->name == "transcode") {
            old_transcoders.push_back(conf);
        }
    }
    
    std::vector<SrsConfDirective*> new_transcoders;
    for (int i = 0; i < (int)new_vhost->directives.size(); i++) {
        SrsConfDirective* conf = new_vhost->at(i);
        if (conf->name == "transcode") {
            new_transcoders.push_back(conf);
        }
    }
    
    std::vector<ISrsReloadHandler*>::iterator it;
    
    std::string vhost = new_vhost->arg0();
    
    // to be simple:
    // whatever, once tiny changed of transcode,
    // restart all ffmpeg of vhost.
    bool changed = false;
    
    // discovery the removed ffmpeg.
    for (int i = 0; !changed && i < (int)old_transcoders.size(); i++) {
        SrsConfDirective* old_transcoder = old_transcoders.at(i);
        std::string transcoder_id = old_transcoder->arg0();
        
        // if transcoder exists in new vhost, not removed, ignore.
        if (new_vhost->get("transcode", transcoder_id)) {
            continue;
        }
        
        changed = true;
    }
    
    // discovery the added ffmpeg.
    for (int i = 0; !changed && i < (int)new_transcoders.size(); i++) {
        SrsConfDirective* new_transcoder = new_transcoders.at(i);
        std::string transcoder_id = new_transcoder->arg0();
        
        // if transcoder exists in old vhost, not added, ignore.
        if (old_vhost->get("transcode", transcoder_id)) {
            continue;
        }
        
        changed = true;
    }
    
    // for updated transcoders, restart them.
    for (int i = 0; !changed && i < (int)new_transcoders.size(); i++) {
        SrsConfDirective* new_transcoder = new_transcoders.at(i);
        std::string transcoder_id = new_transcoder->arg0();
        SrsConfDirective* old_transcoder = old_vhost->get("transcode", transcoder_id);
        srs_assert(old_transcoder);
        
        if (srs_directive_equals(new_transcoder, old_transcoder)) {
            continue;
        }
        
        changed = true;
    }
    
    // transcode, many per vhost
    if (changed) {
        for (it = subscribes.begin(); it != subscribes.end(); ++it) {
            ISrsReloadHandler* subscribe = *it;
            if ((err = subscribe->on_reload_vhost_transcode(vhost)) != srs_success) {
                return srs_error_wrap(err, "vhost %s notify subscribes transcode failed", vhost.c_str());
            }
        }
        srs_trace("vhost %s reload transcode success.", vhost.c_str());
    }
    
    return err;
}

srs_error_t SrsConfig::reload_ingest(SrsConfDirective* new_vhost, SrsConfDirective* old_vhost)
{
    srs_error_t err = srs_success;
    
    std::vector<SrsConfDirective*> old_ingesters;
    for (int i = 0; i < (int)old_vhost->directives.size(); i++) {
        SrsConfDirective* conf = old_vhost->at(i);
        if (conf->name == "ingest") {
            old_ingesters.push_back(conf);
        }
    }
    
    std::vector<SrsConfDirective*> new_ingesters;
    for (int i = 0; i < (int)new_vhost->directives.size(); i++) {
        SrsConfDirective* conf = new_vhost->at(i);
        if (conf->name == "ingest") {
            new_ingesters.push_back(conf);
        }
    }
    
    std::vector<ISrsReloadHandler*>::iterator it;
    
    std::string vhost = new_vhost->arg0();
    
    // for removed ingesters, stop them.
    for (int i = 0; i < (int)old_ingesters.size(); i++) {
        SrsConfDirective* old_ingester = old_ingesters.at(i);
        std::string ingest_id = old_ingester->arg0();
        SrsConfDirective* new_ingester = new_vhost->get("ingest", ingest_id);
        
        // ENABLED => DISABLED
        if (get_ingest_enabled(old_ingester) && !get_ingest_enabled(new_ingester)) {
            // notice handler ingester removed.
            for (it = subscribes.begin(); it != subscribes.end(); ++it) {
                ISrsReloadHandler* subscribe = *it;
                if ((err = subscribe->on_reload_ingest_removed(vhost, ingest_id)) != srs_success) {
                    return srs_error_wrap(err, "vhost %s notify subscribes ingest=%s removed failed", vhost.c_str(), ingest_id.c_str());
                }
            }
            srs_trace("vhost %s reload ingest=%s removed success.", vhost.c_str(), ingest_id.c_str());
        }
    }
    
    // for added ingesters, start them.
    for (int i = 0; i < (int)new_ingesters.size(); i++) {
        SrsConfDirective* new_ingester = new_ingesters.at(i);
        std::string ingest_id = new_ingester->arg0();
        SrsConfDirective* old_ingester = old_vhost->get("ingest", ingest_id);
        
        // DISABLED => ENABLED
        if (!get_ingest_enabled(old_ingester) && get_ingest_enabled(new_ingester)) {
            for (it = subscribes.begin(); it != subscribes.end(); ++it) {
                ISrsReloadHandler* subscribe = *it;
                if ((err = subscribe->on_reload_ingest_added(vhost, ingest_id)) != srs_success) {
                    return srs_error_wrap(err, "vhost %s notify subscribes ingest=%s added failed", vhost.c_str(), ingest_id.c_str());
                }
            }
            srs_trace("vhost %s reload ingest=%s added success.", vhost.c_str(), ingest_id.c_str());
        }
    }
    
    // for updated ingesters, restart them.
    for (int i = 0; i < (int)new_ingesters.size(); i++) {
        SrsConfDirective* new_ingester = new_ingesters.at(i);
        std::string ingest_id = new_ingester->arg0();
        SrsConfDirective* old_ingester = old_vhost->get("ingest", ingest_id);
        
        // ENABLED => ENABLED
        if (get_ingest_enabled(old_ingester) && get_ingest_enabled(new_ingester)) {
            if (srs_directive_equals(new_ingester, old_ingester)) {
                continue;
            }
            
            // notice handler ingester removed.
            for (it = subscribes.begin(); it != subscribes.end(); ++it) {
                ISrsReloadHandler* subscribe = *it;
                if ((err = subscribe->on_reload_ingest_updated(vhost, ingest_id)) != srs_success) {
                    return srs_error_wrap(err, "vhost %s notify subscribes ingest=%s updated failed", vhost.c_str(), ingest_id.c_str());
                }
            }
            srs_trace("vhost %s reload ingest=%s updated success.", vhost.c_str(), ingest_id.c_str());
        }
    }
    
    srs_trace("ingest nothing changed for vhost=%s", vhost.c_str());
    
    return err;
}

// see: ngx_get_options
// LCOV_EXCL_START
srs_error_t SrsConfig::parse_options(int argc, char** argv)
{
    srs_error_t err = srs_success;
    
    // argv
    for (int i = 0; i < argc; i++) {
        _argv.append(argv[i]);
        
        if (i < argc - 1) {
            _argv.append(" ");
        }
    }
    
    // config
    show_help = true;
    for (int i = 1; i < argc; i++) {
        if ((err = parse_argv(i, argv)) != srs_success) {
            return srs_error_wrap(err, "parse argv");
        }
    }
    
    if (show_help) {
        print_help(argv);
        exit(0);
    }
    
    if (show_version) {
        fprintf(stderr, "%s\n", RTMP_SIG_SRS_VERSION);
        exit(0);
    }
    if (show_signature) {
        fprintf(stderr, "%s\n", RTMP_SIG_SRS_SERVER);
        exit(0);
    }
    
    // first hello message.
    srs_trace(_srs_version);
    
    if (config_file.empty()) {
        return srs_error_new(ERROR_SYSTEM_CONFIG_INVALID, "no config, read help: %s -h", argv[0]);
    }
    
    err = parse_file(config_file.c_str());
    
    if (test_conf) {
        // the parse_file never check the config,
        // we check it when user requires check config file.
        if (err == srs_success && (err = srs_config_transform_vhost(root)) == srs_success) {
            if (err == srs_success && (err = check_config()) == srs_success) {
                srs_trace("config file is ok");
                exit(0);
            }
        }
        
        srs_error("invalid config, %s", srs_error_desc(err).c_str());
        int ret = srs_error_code(err);
        srs_freep(err);
        exit(ret);
    }
    
    // transform config to compatible with previous style of config.
    if ((err = srs_config_transform_vhost(root)) != srs_success) {
        return srs_error_wrap(err, "transform");
    }
    
    ////////////////////////////////////////////////////////////////////////
    // check log name and level
    ////////////////////////////////////////////////////////////////////////
    if (true) {
        std::string log_filename = this->get_log_file();
        if (get_log_tank_file() && log_filename.empty()) {
            return srs_error_new(ERROR_SYSTEM_CONFIG_INVALID, "no log file");
        }
        if (get_log_tank_file()) {
            srs_trace("you can check log by: tail -f %s (@see %s)", log_filename.c_str(), SRS_WIKI_URL_LOG);
            srs_trace("please check SRS by: ./etc/init.d/srs status");
        } else {
            srs_trace("write log to console");
        }
    }
    
    return err;
}

srs_error_t SrsConfig::initialize_cwd()
{
    // cwd
    char cwd[256];
    getcwd(cwd, sizeof(cwd));
    _cwd = cwd;
    
    return srs_success;
}

srs_error_t SrsConfig::persistence()
{
    srs_error_t err = srs_success;
    
    // write to a tmp file, then mv to the config.
    std::string path = config_file + ".tmp";
    
    // open the tmp file for persistence
    SrsFileWriter fw;
    if ((err = fw.open(path)) != srs_success) {
        return srs_error_wrap(err, "open file");
    }
    
    // do persistence to writer.
    if ((err = do_persistence(&fw)) != srs_success) {
        ::unlink(path.c_str());
        return srs_error_wrap(err, "persistence");
    }
    
    // rename the config file.
    if (::rename(path.c_str(), config_file.c_str()) < 0) {
        ::unlink(path.c_str());
        return srs_error_new(ERROR_SYSTEM_CONFIG_PERSISTENCE, "rename %s=>%s", path.c_str(), config_file.c_str());
    }
    
    return err;
}

srs_error_t SrsConfig::do_persistence(SrsFileWriter* fw)
{
    srs_error_t err = srs_success;
    
    // persistence root directive to writer.
    if ((err = root->persistence(fw, 0)) != srs_success) {
        return srs_error_wrap(err, "root persistence");
    }
    
    return err;
}

srs_error_t SrsConfig::minimal_to_json(SrsJsonObject* obj)
{
    srs_error_t err = srs_success;
    
    for (int i = 0; i < (int)root->directives.size(); i++) {
        SrsConfDirective* dir = root->directives.at(i);
        if (dir->is_vhost()) {
            continue;
        }
        
        if (dir->name == "listen") {
            obj->set(dir->name, dir->dumps_args());
        }
    }
    
    return err;
}

srs_error_t SrsConfig::global_to_json(SrsJsonObject* obj)
{
    srs_error_t err = srs_success;
    
    for (int i = 0; i < (int)root->directives.size(); i++) {
        SrsConfDirective* dir = root->directives.at(i);
        if (dir->is_vhost()) {
            continue;
        }
        
        if (dir->name == "listen") {
            obj->set(dir->name, dir->dumps_args());
        } else if (dir->name == "pid") {
            obj->set(dir->name, dir->dumps_arg0_to_str());
        } else if (dir->name == "chunk_size") {
            obj->set(dir->name, dir->dumps_arg0_to_integer());
        } else if (dir->name == "ff_log_dir") {
            obj->set(dir->name, dir->dumps_arg0_to_str());
        } else if (dir->name == "srs_log_tank") {
            obj->set(dir->name, dir->dumps_arg0_to_str());
        } else if (dir->name == "srs_log_level") {
            obj->set(dir->name, dir->dumps_arg0_to_str());
        } else if (dir->name == "srs_log_file") {
            obj->set(dir->name, dir->dumps_arg0_to_str());
        } else if (dir->name == "max_connections") {
            obj->set(dir->name, dir->dumps_arg0_to_integer());
        } else if (dir->name == "daemon") {
            obj->set(dir->name, dir->dumps_arg0_to_boolean());
        } else if (dir->name == "utc_time") {
            obj->set(dir->name, dir->dumps_arg0_to_boolean());
        } else if (dir->name == "pithy_print_ms") {
            obj->set(dir->name, dir->dumps_arg0_to_integer());
        } else if (dir->name == "heartbeat") {
            SrsJsonObject* sobj = SrsJsonAny::object();
            for (int j = 0; j < (int)dir->directives.size(); j++) {
                SrsConfDirective* sdir = dir->directives.at(j);
                if (sdir->name == "enabled") {
                    sobj->set(sdir->name, sdir->dumps_arg0_to_boolean());
                } else if (sdir->name == "interval") {
                    sobj->set(sdir->name, sdir->dumps_arg0_to_integer());
                } else if (sdir->name == "url") {
                    sobj->set(sdir->name, sdir->dumps_arg0_to_str());
                } else if (sdir->name == "device_id") {
                    sobj->set(sdir->name, sdir->dumps_arg0_to_str());
                } else if (sdir->name == "summaries") {
                    sobj->set(sdir->name, sdir->dumps_arg0_to_boolean());
                }
            }
            obj->set(dir->name, sobj);
        } else if (dir->name == "stats") {
            SrsJsonObject* sobj = SrsJsonAny::object();
            for (int j = 0; j < (int)dir->directives.size(); j++) {
                SrsConfDirective* sdir = dir->directives.at(j);
                if (sdir->name == "network") {
                    sobj->set(sdir->name, sdir->dumps_arg0_to_integer());
                } else if (sdir->name == "disk") {
                    sobj->set(sdir->name, sdir->dumps_args());
                }
            }
            obj->set(dir->name, sobj);
        } else if (dir->name == "http_api") {
            SrsJsonObject* sobj = SrsJsonAny::object();
            for (int j = 0; j < (int)dir->directives.size(); j++) {
                SrsConfDirective* sdir = dir->directives.at(j);
                if (sdir->name == "enabled") {
                    sobj->set(sdir->name, sdir->dumps_arg0_to_boolean());
                } else if (sdir->name == "listen") {
                    sobj->set(sdir->name, sdir->dumps_arg0_to_str());
                } else if (sdir->name == "crossdomain") {
                    sobj->set(sdir->name, sdir->dumps_arg0_to_boolean());
                } else if (sdir->name == "raw_api") {
                    SrsJsonObject* ssobj = SrsJsonAny::object();
                    sobj->set(sdir->name, ssobj);
                    
                    for (int j = 0; j < (int)sdir->directives.size(); j++) {
                        SrsConfDirective* ssdir = sdir->directives.at(j);
                        if (ssdir->name == "enabled") {
                            ssobj->set(ssdir->name, ssdir->dumps_arg0_to_boolean());
                        } else if (ssdir->name == "allow_reload") {
                            ssobj->set(ssdir->name, ssdir->dumps_arg0_to_boolean());
                        } else if (ssdir->name == "allow_query") {
                            ssobj->set(ssdir->name, ssdir->dumps_arg0_to_boolean());
                        } else if (ssdir->name == "allow_update") {
                            ssobj->set(ssdir->name, ssdir->dumps_arg0_to_boolean());
                        }
                    }
                }
            }
            obj->set(dir->name, sobj);
        } else if (dir->name == "http_server") {
            SrsJsonObject* sobj = SrsJsonAny::object();
            for (int j = 0; j < (int)dir->directives.size(); j++) {
                SrsConfDirective* sdir = dir->directives.at(j);
                if (sdir->name == "enabled") {
                    sobj->set(sdir->name, sdir->dumps_arg0_to_boolean());
                } else if (sdir->name == "listen") {
                    sobj->set(sdir->name, sdir->dumps_arg0_to_str());
                } else if (sdir->name == "dir") {
                    sobj->set(sdir->name, sdir->dumps_arg0_to_str());
                }
            }
            obj->set(dir->name, sobj);
        } else if (dir->name == "stream_caster") {
            SrsJsonObject* sobj = SrsJsonAny::object();
            for (int j = 0; j < (int)dir->directives.size(); j++) {
                SrsConfDirective* sdir = dir->directives.at(j);
                if (sdir->name == "enabled") {
                    sobj->set(sdir->name, sdir->dumps_arg0_to_boolean());
                } else if (sdir->name == "caster") {
                    sobj->set(sdir->name, sdir->dumps_arg0_to_str());
                } else if (sdir->name == "output") {
                    sobj->set(sdir->name, sdir->dumps_arg0_to_str());
                } else if (sdir->name == "listen") {
                    sobj->set(sdir->name, sdir->dumps_arg0_to_str());
                } else if (sdir->name == "rtp_port_min") {
                    sobj->set(sdir->name, sdir->dumps_arg0_to_integer());
                } else if (sdir->name == "rtp_port_max") {
                    sobj->set(sdir->name, sdir->dumps_arg0_to_integer());
                } else if (sdir->name == "rtp_idle_timeout") {
                    sobj->set(sdir->name, sdir->dumps_arg0_to_integer());
                } else if (sdir->name == "audio_enable") {
                    sobj->set(sdir->name, sdir->dumps_arg0_to_boolean());
                } else if (sdir->name == "jitterbuffer_enable") {
                    sobj->set(sdir->name, sdir->dumps_arg0_to_boolean());
                } else if (sdir->name == "host") {
                    sobj->set(sdir->name, sdir->dumps_arg0_to_str());
                } else if (sdir->name == "wait_keyframe") {
                    sobj->set(sdir->name, sdir->dumps_arg0_to_str());
                } else if (sdir->name == "auto_create_channel") {
                    sobj->set(sdir->name, sdir->dumps_arg0_to_str());
                } else if (sdir->name == "sip"){
                    SrsJsonObject* ssobj = SrsJsonAny::object();
                    sobj->set(sdir->name, ssobj);
                    
                    for (int j = 0; j < (int)sdir->directives.size(); j++) {
                        SrsConfDirective* ssdir = sdir->directives.at(j);
                        if (ssdir->name == "enabled") {
                            ssobj->set(ssdir->name, ssdir->dumps_arg0_to_boolean());
                        } else if (ssdir->name == "listen") {
                            ssobj->set(ssdir->name, ssdir->dumps_arg0_to_integer());
                        } else if (ssdir->name == "serial") {
                            ssobj->set(ssdir->name, ssdir->dumps_arg0_to_str());
                        } else if (ssdir->name == "realm") {
                            ssobj->set(ssdir->name, ssdir->dumps_arg0_to_str());
                        } else if (ssdir->name == "ack_timeout") {
                            ssobj->set(ssdir->name, ssdir->dumps_arg0_to_integer());
                        } else if (ssdir->name == "keepalive_timeout") {
                            ssobj->set(ssdir->name, ssdir->dumps_arg0_to_integer());
                        } else if (ssdir->name == "auto_play") {
                            ssobj->set(ssdir->name, ssdir->dumps_arg0_to_boolean());
                        } else if (ssdir->name == "invite_port_fixed") {
                            ssobj->set(ssdir->name, ssdir->dumps_arg0_to_boolean());
                        } else if (ssdir->name == "query_catalog_interval") {
                            ssobj->set(ssdir->name, ssdir->dumps_arg0_to_integer());
                        }
                    }
                }//end if
            }//end for
            obj->set(dir->name, sobj);
        } else {
            continue;
        }
    }
    
    SrsJsonObject* sobjs = SrsJsonAny::object();
    int nb_vhosts = 0;
    
    SrsStatistic* stat = SrsStatistic::instance();
    for (int i = 0; i < (int)root->directives.size(); i++) {
        SrsConfDirective* dir = root->directives.at(i);
        if (!dir->is_vhost()) {
            continue;
        }
        
        nb_vhosts++;
        SrsJsonObject* sobj = SrsJsonAny::object();
        sobjs->set(dir->arg0(), sobj);
        
<<<<<<< HEAD
        SrsStatisticVhost* svhost = stat->find_vhost(dir->arg0());
        sobj->set("id", SrsJsonAny::str(svhost? svhost->id.c_str() : ""));
=======
        SrsStatisticVhost* svhost = stat->find_vhost_by_name(dir->arg0());
        if (!svhost) {
            continue;
        }
        sobj->set("id", SrsJsonAny::str(svhost->id.c_str()));
>>>>>>> fb7c0518
        sobj->set("name", dir->dumps_arg0_to_str());
        sobj->set("enabled", SrsJsonAny::boolean(get_vhost_enabled(dir->arg0())));
        
        if (get_dvr_enabled(dir->arg0())) {
            sobj->set("dvr", SrsJsonAny::boolean(true));
        }
        if (get_vhost_http_enabled(dir->arg0())) {
            sobj->set("http_static", SrsJsonAny::boolean(true));
        }
        if (get_vhost_http_remux_enabled(dir->arg0())) {
            sobj->set("http_remux", SrsJsonAny::boolean(true));
        }
        if (get_hls_enabled(dir->arg0())) {
            sobj->set("hls", SrsJsonAny::boolean(true));
        }
        if (get_hds_enabled(dir->arg0())) {
            sobj->set("hds", SrsJsonAny::boolean(true));
        }
        if (get_vhost_http_hooks(dir->arg0())) {
            sobj->set("http_hooks", SrsJsonAny::boolean(true));
        }
        if (get_exec_enabled(dir->arg0())) {
            sobj->set("exec", SrsJsonAny::boolean(true));
        }
        if (get_bw_check_enabled(dir->arg0())) {
            sobj->set("bandcheck", SrsJsonAny::boolean(true));
        }
        if (!get_vhost_is_edge(dir->arg0())) {
            sobj->set("origin", SrsJsonAny::boolean(true));
        }
        if (get_forward_enabled(dir->arg0())) {
            sobj->set("forward", SrsJsonAny::boolean(true));
        }
        
        if (get_security_enabled(dir->arg0())) {
            sobj->set("security", SrsJsonAny::boolean(true));
        }
        if (get_refer_enabled(dir->arg0())) {
            sobj->set("refer", SrsJsonAny::boolean(true));
        }
        
        if (get_mr_enabled(dir->arg0())) {
            sobj->set("mr", SrsJsonAny::boolean(true));
        }
        if (get_realtime_enabled(dir->arg0())) {
            sobj->set("min_latency", SrsJsonAny::boolean(true));
        }
        if (get_gop_cache(dir->arg0())) {
            sobj->set("gop_cache", SrsJsonAny::boolean(true));
        }
        if (get_tcp_nodelay(dir->arg0())) {
            sobj->set("tcp_nodelay", SrsJsonAny::boolean(true));
        }
        
        if (get_mix_correct(dir->arg0())) {
            sobj->set("mix_correct", SrsJsonAny::boolean(true));
        }
        if (get_time_jitter(dir->arg0()) != SrsRtmpJitterAlgorithmOFF) {
            sobj->set("time_jitter", SrsJsonAny::boolean(true));
        }
        if (get_atc(dir->arg0())) {
            sobj->set("atc", SrsJsonAny::boolean(true));
        }
        
        bool has_transcode = false;
        for (int j = 0; !has_transcode && j < (int)dir->directives.size(); j++) {
            SrsConfDirective* sdir = dir->directives.at(j);
            if (sdir->name != "transcode") {
                continue;
            }
            
            if (!get_transcode_enabled(sdir)) {
                continue;
            }
            
            for (int k = 0; !has_transcode && k < (int)sdir->directives.size(); k++) {
                SrsConfDirective* ssdir = sdir->directives.at(k);
                if (ssdir->name != "engine") {
                    continue;
                }
                
                if (get_engine_enabled(ssdir)) {
                    has_transcode = true;
                    break;
                }
            }
        }
        if (has_transcode) {
            sobj->set("transcode", SrsJsonAny::boolean(has_transcode));
        }
        
        bool has_ingest = false;
        for (int j = 0; !has_ingest && j < (int)dir->directives.size(); j++) {
            SrsConfDirective* sdir = dir->directives.at(j);
            if (sdir->name != "ingest") {
                continue;
            }
            
            if (get_ingest_enabled(sdir)) {
                has_ingest = true;
                break;
            }
        }
        if (has_ingest) {
            sobj->set("ingest", SrsJsonAny::boolean(has_ingest));
        }
    }
    
    obj->set("nb_vhosts", SrsJsonAny::integer(nb_vhosts));
    obj->set("vhosts", sobjs);
    
    return err;
}

srs_error_t SrsConfig::vhost_to_json(SrsConfDirective* vhost, SrsJsonObject* obj)
{
    srs_error_t err = srs_success;
    
    SrsConfDirective* dir = NULL;
    
    // always present in vhost.
    SrsStatistic* stat = SrsStatistic::instance();
    
<<<<<<< HEAD
    SrsStatisticVhost* svhost = stat->find_vhost(vhost->arg0());
    obj->set("id", SrsJsonAny::str(svhost? svhost->id.c_str() : ""));
=======
    SrsStatisticVhost* svhost = stat->find_vhost_by_name(vhost->arg0());
    if (!svhost) {
        return err;
    }
    obj->set("id", SrsJsonAny::str(svhost->id.c_str()));
>>>>>>> fb7c0518
    
    obj->set("name", vhost->dumps_arg0_to_str());
    obj->set("enabled", SrsJsonAny::boolean(get_vhost_enabled(vhost)));
    
    // vhost scope configs.
    if ((dir = vhost->get("chunk_size")) != NULL) {
        obj->set("chunk_size", dir->dumps_arg0_to_integer());
    }
    if ((dir = vhost->get("min_latency")) != NULL) {
        obj->set("min_latency", dir->dumps_arg0_to_boolean());
    }
    if ((dir = vhost->get("tcp_nodelay")) != NULL) {
        obj->set("tcp_nodelay", dir->dumps_arg0_to_boolean());
    }
    
    // cluster.
    if ((dir = vhost->get("cluster")) != NULL) {
        SrsJsonObject* cluster = SrsJsonAny::object();
        obj->set("cluster", cluster);
        
        for (int i = 0; i < (int)dir->directives.size(); i++) {
            SrsConfDirective* sdir = dir->directives.at(i);
            
            if (sdir->name == "mode") {
                cluster->set("mode", sdir->dumps_arg0_to_str());
            } else if (sdir->name == "origin") {
                cluster->set("origin", sdir->dumps_arg0_to_str());
            } else if (sdir->name == "token_traverse") {
                cluster->set("token_traverse", sdir->dumps_arg0_to_boolean());
            } else if (sdir->name == "vhost") {
                cluster->set("vhost", sdir->dumps_arg0_to_str());
            } else if (sdir->name == "debug_srs_upnode") {
                cluster->set("debug_srs_upnode", sdir->dumps_arg0_to_boolean());
            }
        }
    }
    
    // forward
    if ((dir = vhost->get("forward")) != NULL) {
        SrsJsonObject* forward = SrsJsonAny::object();
        obj->set("forward", forward);
        
        forward->set("enabled", SrsJsonAny::boolean(get_forward_enabled(vhost->name)));
        
        for (int i = 0; i < (int)dir->directives.size(); i++) {
            SrsConfDirective* sdir = dir->directives.at(i);
            
            if (sdir->name == "destination") {
                forward->set("destination", sdir->dumps_args());
            }
        }
    }
    
    // play
    if ((dir = vhost->get("play")) != NULL) {
        SrsJsonObject* play = SrsJsonAny::object();
        obj->set("play", play);
        
        for (int i = 0; i < (int)dir->directives.size(); i++) {
            SrsConfDirective* sdir = dir->directives.at(i);
            
            if (sdir->name == "time_jitter") {
                play->set("time_jitter", sdir->dumps_arg0_to_str());
            } else if (sdir->name == "mix_correct") {
                play->set("mix_correct", sdir->dumps_arg0_to_boolean());
            } else if (sdir->name == "atc") {
                play->set("atc", sdir->dumps_arg0_to_boolean());
            } else if (sdir->name == "atc_auto") {
                play->set("atc_auto", sdir->dumps_arg0_to_boolean());
            } else if (sdir->name == "mw_latency") {
                play->set("mw_latency", sdir->dumps_arg0_to_integer());
            } else if (sdir->name == "gop_cache") {
                play->set("gop_cache", sdir->dumps_arg0_to_boolean());
            } else if (sdir->name == "queue_length") {
                play->set("queue_length", sdir->dumps_arg0_to_integer());
            } else if (sdir->name == "reduce_sequence_header") {
                play->set("reduce_sequence_header", sdir->dumps_arg0_to_boolean());
            } else if (sdir->name == "send_min_interval") {
                play->set("send_min_interval", sdir->dumps_arg0_to_integer());
            }
        }
    }
    
    // publish
    if ((dir = vhost->get("publish")) != NULL) {
        SrsJsonObject* publish = SrsJsonAny::object();
        obj->set("publish", publish);
        
        for (int i = 0; i < (int)dir->directives.size(); i++) {
            SrsConfDirective* sdir = dir->directives.at(i);
            
            if (sdir->name == "mr") {
                publish->set("mr", sdir->dumps_arg0_to_boolean());
            } else if (sdir->name == "mr_latency") {
                publish->set("mr_latency", sdir->dumps_arg0_to_integer());
            } else if (sdir->name == "firstpkt_timeout") {
                publish->set("firstpkt_timeout", sdir->dumps_arg0_to_integer());
            } else if (sdir->name == "normal_timeout") {
                publish->set("normal_timeout", sdir->dumps_arg0_to_integer());
            }
        }
    }
    
    // refer
    if ((dir = vhost->get("refer")) != NULL) {
        SrsJsonObject* refer = SrsJsonAny::object();
        obj->set("refer", refer);
        
        refer->set("enabled", SrsJsonAny::boolean(get_refer_enabled(vhost->name)));
        
        for (int i = 0; i < (int)dir->directives.size(); i++) {
            SrsConfDirective* sdir = dir->directives.at(i);
            
            if (sdir->name == "all") {
                refer->set("all", sdir->dumps_args());
            } else if (sdir->name == "publish") {
                refer->set("publish", sdir->dumps_args());
            } else if (sdir->name == "play") {
                refer->set("play", sdir->dumps_args());
            }
        }
    }
    
    // bandcheck
    if ((dir = vhost->get("bandcheck")) != NULL) {
        SrsJsonObject* bandcheck = SrsJsonAny::object();
        obj->set("bandcheck", bandcheck);
        
        bandcheck->set("enabled", SrsJsonAny::boolean(get_bw_check_enabled(vhost->name)));
        
        for (int i = 0; i < (int)dir->directives.size(); i++) {
            SrsConfDirective* sdir = dir->directives.at(i);
            
            if (sdir->name == "key") {
                bandcheck->set("key", sdir->dumps_arg0_to_str());
            } else if (sdir->name == "interval") {
                bandcheck->set("interval", sdir->dumps_arg0_to_integer());
            } else if (sdir->name == "limit_kbps") {
                bandcheck->set("limit_kbps", sdir->dumps_arg0_to_integer());
            }
        }
    }
    
    // security
    if ((dir = vhost->get("security")) != NULL) {
        SrsJsonObject* security = SrsJsonAny::object();
        obj->set("security", security);
        
        security->set("enabled", SrsJsonAny::boolean(get_security_enabled(vhost->name)));
        
        SrsJsonArray* allows = SrsJsonAny::array();
        security->set("allows", allows);
        
        SrsJsonArray* denies = SrsJsonAny::array();
        security->set("denies", denies);
        
        for (int i = 0; i < (int)dir->directives.size(); i++) {
            SrsConfDirective* sdir = dir->directives.at(i);
            
            if (sdir->name == "allow") {
                SrsJsonObject* allow = SrsJsonAny::object();
                allow->set("action", SrsJsonAny::str(sdir->name.c_str()));
                allow->set("method", SrsJsonAny::str(sdir->arg0().c_str()));
                allow->set("entry", SrsJsonAny::str(sdir->arg1().c_str()));
                allows->append(allow);
            } else if (sdir->name == "deny") {
                SrsJsonObject* deny = SrsJsonAny::object();
                deny->set("action", SrsJsonAny::str(sdir->name.c_str()));
                deny->set("method", SrsJsonAny::str(sdir->arg0().c_str()));
                deny->set("entry", SrsJsonAny::str(sdir->arg1().c_str()));
                denies->append(deny);
            }
        }
    }
    
    // http_static
    if ((dir = vhost->get("http_static")) != NULL) {
        SrsJsonObject* http_static = SrsJsonAny::object();
        obj->set("http_static", http_static);
        
        http_static->set("enabled", SrsJsonAny::boolean(get_vhost_http_enabled(vhost->name)));
        
        for (int i = 0; i < (int)dir->directives.size(); i++) {
            SrsConfDirective* sdir = dir->directives.at(i);
            
            if (sdir->name == "mount") {
                http_static->set("mount", sdir->dumps_arg0_to_str());
            } else if (sdir->name == "dir") {
                http_static->set("dir", sdir->dumps_arg0_to_str());
            }
        }
    }
    
    // http_remux
    if ((dir = vhost->get("http_remux")) != NULL) {
        SrsJsonObject* http_remux = SrsJsonAny::object();
        obj->set("http_remux", http_remux);
        
        http_remux->set("enabled", SrsJsonAny::boolean(get_vhost_http_remux_enabled(vhost->name)));
        
        for (int i = 0; i < (int)dir->directives.size(); i++) {
            SrsConfDirective* sdir = dir->directives.at(i);
            
            if (sdir->name == "fast_cache") {
                http_remux->set("fast_cache", sdir->dumps_arg0_to_integer());
            } else if (sdir->name == "mount") {
                http_remux->set("mount", sdir->dumps_arg0_to_str());
            }
        }
    }
    
    // http_hooks
    if ((dir = vhost->get("http_hooks")) != NULL) {
        SrsJsonObject* http_hooks = SrsJsonAny::object();
        obj->set("http_hooks", http_hooks);
        
        http_hooks->set("enabled", SrsJsonAny::boolean(get_vhost_http_hooks_enabled(vhost->name)));
        
        for (int i = 0; i < (int)dir->directives.size(); i++) {
            SrsConfDirective* sdir = dir->directives.at(i);
            
            if (sdir->name == "on_connect") {
                http_hooks->set("on_connect", sdir->dumps_args());
            } else if (sdir->name == "on_close") {
                http_hooks->set("on_close", sdir->dumps_args());
            } else if (sdir->name == "on_publish") {
                http_hooks->set("on_publish", sdir->dumps_args());
            } else if (sdir->name == "on_unpublish") {
                http_hooks->set("on_unpublish", sdir->dumps_args());
            } else if (sdir->name == "on_play") {
                http_hooks->set("on_play", sdir->dumps_args());
            } else if (sdir->name == "on_stop") {
                http_hooks->set("on_stop", sdir->dumps_args());
            } else if (sdir->name == "on_dvr") {
                http_hooks->set("on_dvr", sdir->dumps_args());
            } else if (sdir->name == "on_hls") {
                http_hooks->set("on_hls", sdir->dumps_args());
            } else if (sdir->name == "on_hls_notify") {
                http_hooks->set("on_hls_notify", sdir->dumps_arg0_to_str());
            }
        }
    }
    
    // hls
    if ((dir = vhost->get("hls")) != NULL) {
        SrsJsonObject* hls = SrsJsonAny::object();
        obj->set("hls", hls);
        
        hls->set("enabled", SrsJsonAny::boolean(get_hls_enabled(vhost->name)));
        
        for (int i = 0; i < (int)dir->directives.size(); i++) {
            SrsConfDirective* sdir = dir->directives.at(i);
            
            if (sdir->name == "hls_fragment") {
                hls->set("hls_fragment", sdir->dumps_arg0_to_number());
            } else if (sdir->name == "hls_td_ratio") {
                hls->set("hls_td_ratio", sdir->dumps_arg0_to_number());
            } else if (sdir->name == "hls_aof_ratio") {
                hls->set("hls_aof_ratio", sdir->dumps_arg0_to_number());
            } else if (sdir->name == "hls_window") {
                hls->set("hls_window", sdir->dumps_arg0_to_number());
            } else if (sdir->name == "hls_on_error") {
                hls->set("hls_on_error", sdir->dumps_arg0_to_str());
            } else if (sdir->name == "hls_storage") {
                hls->set("hls_storage", sdir->dumps_arg0_to_str());
            } else if (sdir->name == "hls_path") {
                hls->set("hls_path", sdir->dumps_arg0_to_str());
            } else if (sdir->name == "hls_m3u8_file") {
                hls->set("hls_m3u8_file", sdir->dumps_arg0_to_str());
            } else if (sdir->name == "hls_ts_file") {
                hls->set("hls_ts_file", sdir->dumps_arg0_to_str());
            } else if (sdir->name == "hls_ts_floor") {
                hls->set("hls_ts_floor", sdir->dumps_arg0_to_boolean());
            } else if (sdir->name == "hls_entry_prefix") {
                hls->set("hls_entry_prefix", sdir->dumps_arg0_to_str());
            } else if (sdir->name == "hls_mount") {
                hls->set("hls_mount", sdir->dumps_arg0_to_str());
            } else if (sdir->name == "hls_acodec") {
                hls->set("hls_acodec", sdir->dumps_arg0_to_str());
            } else if (sdir->name == "hls_vcodec") {
                hls->set("hls_vcodec", sdir->dumps_arg0_to_str());
            } else if (sdir->name == "hls_cleanup") {
                hls->set("hls_cleanup", sdir->dumps_arg0_to_boolean());
            } else if (sdir->name == "hls_dispose") {
                hls->set("hls_dispose", sdir->dumps_arg0_to_number());
            } else if (sdir->name == "hls_nb_notify") {
                hls->set("hls_nb_notify", sdir->dumps_arg0_to_integer());
            } else if (sdir->name == "hls_dts_directly") {
                hls->set("hls_dts_directly", sdir->dumps_arg0_to_boolean());
            } else if (sdir->name == "hls_wait_keyframe") {
                hls->set("hls_wait_keyframe", sdir->dumps_arg0_to_boolean());
            } else if (sdir->name == "hls_keys") {
                hls->set("hls_keys", sdir->dumps_arg0_to_boolean());
            } else if (sdir->name == "hls_fragments_per_key") {
                hls->set("hls_fragments_per_key", sdir->dumps_arg0_to_number());
            } else if (sdir->name == "hls_key_file") {
                hls->set("hls_key_file", sdir->dumps_arg0_to_str());
            } else if (sdir->name == "hls_key_file_path") {
                hls->set("hls_key_file_path", sdir->dumps_arg0_to_str());
            } else if (sdir->name == "hls_key_url") {
                hls->set("hls_key_url", sdir->dumps_arg0_to_str());
            }
        }
    }
    
    // hds
    if ((dir = vhost->get("hds")) != NULL) {
        SrsJsonObject* hds = SrsJsonAny::object();
        obj->set("hds", hds);
        
        hds->set("enabled", SrsJsonAny::boolean(get_hds_enabled(vhost->name)));
        
        for (int i = 0; i < (int)dir->directives.size(); i++) {
            SrsConfDirective* sdir = dir->directives.at(i);
            
            if (sdir->name == "hds_fragment") {
                hds->set("hds_fragment", sdir->dumps_arg0_to_number());
            } else if (sdir->name == "hds_window") {
                hds->set("hds_window", sdir->dumps_arg0_to_number());
            } else if (sdir->name == "hds_path") {
                hds->set("hds_path", sdir->dumps_arg0_to_str());
            }
        }
    }
    
    // dvr
    if ((dir = vhost->get("dvr")) != NULL) {
        SrsJsonObject* dvr = SrsJsonAny::object();
        obj->set("dvr", dvr);
        
        dvr->set("enabled", SrsJsonAny::boolean(get_dvr_enabled(vhost->name)));
        
        for (int i = 0; i < (int)dir->directives.size(); i++) {
            SrsConfDirective* sdir = dir->directives.at(i);
            
            if (sdir->name == "dvr_plan") {
                dvr->set("dvr_plan", sdir->dumps_arg0_to_str());
            } else if (sdir->name == "dvr_apply") {
                dvr->set("dvr_apply", sdir->dumps_args());
            } else if (sdir->name == "dvr_path") {
                dvr->set("dvr_path", sdir->dumps_arg0_to_str());
            } else if (sdir->name == "dvr_duration") {
                dvr->set("dvr_duration", sdir->dumps_arg0_to_number());
            } else if (sdir->name == "dvr_wait_keyframe") {
                dvr->set("dvr_wait_keyframe", sdir->dumps_arg0_to_boolean());
            } else if (sdir->name == "time_jitter") {
                dvr->set("time_jitter", sdir->dumps_arg0_to_str());
            }
        }
    }
    
    // exec
    if ((dir = vhost->get("exec")) != NULL) {
        SrsJsonObject* ng_exec = SrsJsonAny::object();
        obj->set("exec", ng_exec);
        
        ng_exec->set("enabled", SrsJsonAny::boolean(get_exec_enabled(vhost->name)));
        
        for (int i = 0; i < (int)dir->directives.size(); i++) {
            SrsConfDirective* sdir = dir->directives.at(i);
            
            if (sdir->name == "publish") {
                ng_exec->set("publish", sdir->dumps_args());
            }
        }
    }
    
    // ingest
    SrsJsonArray* ingests = NULL;
    for (int i = 0; i < (int)vhost->directives.size(); i++) {
        dir = vhost->directives.at(i);
        if (dir->name != "ingest") {
            continue;
        }
        
        if (!ingests) {
            ingests = SrsJsonAny::array();
            obj->set("ingests", ingests);
        }
        
        SrsJsonObject* ingest = SrsJsonAny::object();
        ingest->set("id", dir->dumps_arg0_to_str());
        ingest->set("enabled", SrsJsonAny::boolean(get_ingest_enabled(dir)));
        ingests->append(ingest);
        
        for (int j = 0; j < (int)dir->directives.size(); j++) {
            SrsConfDirective* sdir = dir->directives.at(j);
            
            if (sdir->name == "input") {
                SrsJsonObject* input = SrsJsonAny::object();
                ingest->set("input", input);
                
                SrsConfDirective* type = sdir->get("type");
                if (type) {
                    input->set("type", type->dumps_arg0_to_str());
                }
                
                SrsConfDirective* url = sdir->get("url");
                if (url) {
                    input->set("url", url->dumps_arg0_to_str());
                }
            } else if (sdir->name == "ffmpeg") {
                ingest->set("ffmpeg", sdir->dumps_arg0_to_str());
            } else if (sdir->name == "engine") {
                SrsJsonObject* engine = SrsJsonAny::object();
                ingest->set("engine", engine);
                
                if ((err = srs_config_dumps_engine(sdir, engine)) != srs_success) {
                    return srs_error_wrap(err, "dump engine");
                }
            }
        }
    }
    
    // transcode
    SrsJsonArray* transcodes = NULL;
    for (int i = 0; i < (int)vhost->directives.size(); i++) {
        dir = vhost->directives.at(i);
        if (dir->name != "transcode") {
            continue;
        }
        
        if (!transcodes) {
            transcodes = SrsJsonAny::array();
            obj->set("transcodes", transcodes);
        }
        
        SrsJsonObject* transcode = SrsJsonAny::object();
        transcodes->append(transcode);
        
        transcode->set("apply", dir->dumps_arg0_to_str());
        transcode->set("enabled", SrsJsonAny::boolean(get_transcode_enabled(dir)));
        
        SrsJsonArray* engines = SrsJsonAny::array();
        transcode->set("engines", engines);
        
        for (int i = 0; i < (int)dir->directives.size(); i++) {
            SrsConfDirective* sdir = dir->directives.at(i);
            
            if (sdir->name == "ffmpeg") {
                transcode->set("ffmpeg", sdir->dumps_arg0_to_str());
            } else if (sdir->name == "engine") {
                SrsJsonObject* engine = SrsJsonAny::object();
                engines->append(engine);
                
                if ((err = srs_config_dumps_engine(sdir, engine)) != srs_success) {
                    return srs_error_wrap(err, "dump engine");
                }
            }
        }
    }
    
    return err;
}

srs_error_t SrsConfig::raw_to_json(SrsJsonObject* obj)
{
    srs_error_t err = srs_success;
    
    SrsJsonObject* sobj = SrsJsonAny::object();
    obj->set("http_api", sobj);
    
    sobj->set("enabled", SrsJsonAny::boolean(get_http_api_enabled()));
    sobj->set("listen", SrsJsonAny::str(get_http_api_listen().c_str()));
    sobj->set("crossdomain", SrsJsonAny::boolean(get_http_api_crossdomain()));
    
    SrsJsonObject* ssobj = SrsJsonAny::object();
    sobj->set("raw_api", ssobj);
    
    ssobj->set("enabled", SrsJsonAny::boolean(get_raw_api()));
    ssobj->set("allow_reload", SrsJsonAny::boolean(get_raw_api_allow_reload()));
    ssobj->set("allow_query", SrsJsonAny::boolean(get_raw_api_allow_query()));
    ssobj->set("allow_update", SrsJsonAny::boolean(get_raw_api_allow_update()));
    
    return err;
}

srs_error_t SrsConfig::raw_set_listen(const vector<string>& eps, bool& applied)
{
    srs_error_t err = srs_success;
    
    applied = false;
    
    SrsConfDirective* conf = root->get("listen");
    
    // nothing changed, ignore.
    if (srs_vector_actual_equals(conf->args, eps)) {
        return err;
    }
    
    // changed, apply and reload.
    conf->args = eps;
    
    if ((err = do_reload_listen()) != srs_success) {
        return srs_error_wrap(err, "reload listen");
    }
    
    applied = true;
    
    return err;
}

srs_error_t SrsConfig::raw_set_pid(string pid, bool& applied)
{
    srs_error_t err = srs_success;
    
    applied = false;
    
    SrsConfDirective* conf = root->get_or_create("pid");
    
    if (conf->arg0() == pid) {
        return err;
    }
    
    conf->args.clear();
    conf->args.push_back(pid);
    
    if ((err = do_reload_pid()) != srs_success) {
        return srs_error_wrap(err, "reload pid");
    }
    
    applied = true;
    
    return err;
}

srs_error_t SrsConfig::raw_set_chunk_size(string chunk_size, bool& applied)
{
    srs_error_t err = srs_success;
    
    applied = false;
    
    SrsConfDirective* conf = root->get_or_create("chunk_size");
    
    if (conf->arg0() == chunk_size) {
        return err;
    }
    
    conf->args.clear();
    conf->args.push_back(chunk_size);
    
    // directly supported reload for chunk_size change.
    
    applied = true;
    
    return err;
}

srs_error_t SrsConfig::raw_set_ff_log_dir(string ff_log_dir, bool& applied)
{
    srs_error_t err = srs_success;
    
    applied = false;
    
    SrsConfDirective* conf = root->get_or_create("ff_log_dir");
    
    if (conf->arg0() == ff_log_dir) {
        return err;
    }
    
    conf->args.clear();
    conf->args.push_back(ff_log_dir);
    
    // directly supported reload for ff_log_dir change.
    
    applied = true;
    
    return err;
}

srs_error_t SrsConfig::raw_set_srs_log_tank(string srs_log_tank, bool& applied)
{
    srs_error_t err = srs_success;
    
    applied = false;
    
    SrsConfDirective* conf = root->get_or_create("srs_log_tank");
    
    if (conf->arg0() == srs_log_tank) {
        return err;
    }
    
    conf->args.clear();
    conf->args.push_back(srs_log_tank);
    
    if ((err = do_reload_srs_log_tank()) != srs_success) {
        return srs_error_wrap(err, "reload log tank");
    }
    
    applied = true;
    
    return err;
}

srs_error_t SrsConfig::raw_set_srs_log_level(string srs_log_level, bool& applied)
{
    srs_error_t err = srs_success;
    
    applied = false;
    
    SrsConfDirective* conf = root->get_or_create("srs_log_level");
    
    if (conf->arg0() == srs_log_level) {
        return err;
    }
    
    conf->args.clear();
    conf->args.push_back(srs_log_level);
    
    if ((err = do_reload_srs_log_level()) != srs_success) {
        return srs_error_wrap(err, "reload log level");
    }
    
    applied = true;
    
    return err;
}

srs_error_t SrsConfig::raw_set_srs_log_file(string srs_log_file, bool& applied)
{
    srs_error_t err = srs_success;
    
    applied = false;
    
    SrsConfDirective* conf = root->get_or_create("srs_log_file");
    
    if (conf->arg0() == srs_log_file) {
        return err;
    }
    
    conf->args.clear();
    conf->args.push_back(srs_log_file);
    
    if ((err = do_reload_srs_log_file()) != srs_success) {
        return srs_error_wrap(err, "reload log file");
    }
    
    applied = true;
    
    return err;
}

srs_error_t SrsConfig::raw_set_max_connections(string max_connections, bool& applied)
{
    srs_error_t err = srs_success;
    
    applied = false;
    
    SrsConfDirective* conf = root->get_or_create("max_connections");
    
    if (conf->arg0() == max_connections) {
        return err;
    }
    
    conf->args.clear();
    conf->args.push_back(max_connections);
    
    if ((err = do_reload_max_connections()) != srs_success) {
        return srs_error_wrap(err, "reload max connection");
    }
    
    applied = true;
    
    return err;
}

srs_error_t SrsConfig::raw_set_utc_time(string utc_time, bool& applied)
{
    srs_error_t err = srs_success;
    
    applied = false;
    
    SrsConfDirective* conf = root->get_or_create("utc_time");
    
    if (conf->arg0() == utc_time) {
        return err;
    }
    
    conf->args.clear();
    conf->args.push_back(utc_time);
    
    if ((err = do_reload_utc_time()) != srs_success) {
        return srs_error_wrap(err, "reload");
    }
    
    applied = true;
    
    return err;
}

srs_error_t SrsConfig::raw_set_pithy_print_ms(string pithy_print_ms, bool& applied)
{
    srs_error_t err = srs_success;
    
    applied = false;
    
    SrsConfDirective* conf = root->get_or_create("pithy_print_ms");
    
    if (conf->arg0() == pithy_print_ms) {
        return err;
    }
    
    conf->args.clear();
    conf->args.push_back(pithy_print_ms);
    
    if ((err = do_reload_pithy_print_ms()) != srs_success) {
        return srs_error_wrap(err, "reload pithy print");
    }
    
    applied = true;
    
    return err;
}

srs_error_t SrsConfig::raw_create_vhost(string vhost, bool& applied)
{
    srs_error_t err = srs_success;
    
    applied = false;
    
    SrsConfDirective* conf = root->get_or_create("vhost", vhost);
    conf->get_or_create("enabled")->set_arg0("on");
    
    if ((err = do_reload_vhost_added(vhost)) != srs_success) {
        return srs_error_wrap(err, "reload vhost");
    }
    
    applied = true;
    
    return err;
}

srs_error_t SrsConfig::raw_update_vhost(string vhost, string name, bool& applied)
{
    srs_error_t err = srs_success;
    
    applied = false;
    
    // the vhost must be disabled, so we donot need to reload.
    SrsConfDirective* conf = root->get_or_create("vhost", vhost);
    conf->set_arg0(name);
    
    applied = true;
    
    return err;
}

srs_error_t SrsConfig::raw_delete_vhost(string vhost, bool& applied)
{
    srs_error_t err = srs_success;
    
    applied = false;
    
    // the vhost must be disabled, so we donot need to reload.
    SrsConfDirective* conf = root->get("vhost", vhost);
    srs_assert(conf);
    
    // remove the directive.
    root->remove(conf);
    srs_freep(conf);
    
    applied = true;
    
    return err;
}

srs_error_t SrsConfig::raw_disable_vhost(string vhost, bool& applied)
{
    srs_error_t err = srs_success;
    
    applied = false;
    
    SrsConfDirective* conf = root->get("vhost", vhost);
    conf->get_or_create("enabled")->set_arg0("off");
    
    if ((err = do_reload_vhost_removed(vhost)) != srs_success) {
        return srs_error_wrap(err, "reload vhost removed");
    }
    
    applied = true;
    
    return err;
}

srs_error_t SrsConfig::raw_enable_vhost(string vhost, bool& applied)
{
    srs_error_t err = srs_success;
    
    applied = false;
    
    SrsConfDirective* conf = root->get("vhost", vhost);
    conf->get_or_create("enabled")->set_arg0("on");
    
    if ((err = do_reload_vhost_added(vhost)) != srs_success) {
        return srs_error_wrap(err, "reload vhost added");
    }
    
    applied = true;
    
    return err;
}

srs_error_t SrsConfig::raw_enable_dvr(string vhost, string stream, bool& applied)
{
    srs_error_t err = srs_success;
    
    applied = false;
    
    SrsConfDirective* conf = root->get("vhost", vhost);
    conf = conf->get_or_create("dvr")->get_or_create("dvr_apply");
    
    if (conf->args.size() == 1 && (conf->arg0() == "all" || conf->arg0() == "none")) {
        conf->args.clear();
    }
    
    if (std::find(conf->args.begin(), conf->args.end(), stream) == conf->args.end()) {
        conf->args.push_back(stream);
    }
    
    if ((err = do_reload_vhost_dvr_apply(vhost)) != srs_success) {
        return srs_error_wrap(err, "reload vhost dvr");
    }
    
    applied = true;
    
    return err;
}

srs_error_t SrsConfig::raw_disable_dvr(string vhost, string stream, bool& applied)
{
    srs_error_t err = srs_success;
    
    applied = false;
    
    SrsConfDirective* conf = root->get("vhost", vhost);
    conf = conf->get_or_create("dvr")->get_or_create("dvr_apply");
    
    std::vector<string>::iterator it;
    
    if ((it = std::find(conf->args.begin(), conf->args.end(), stream)) != conf->args.end()) {
        conf->args.erase(it);
    }
    
    if (conf->args.empty()) {
        conf->args.push_back("none");
    }
    
    if ((err = do_reload_vhost_dvr_apply(vhost)) != srs_success) {
        return srs_error_wrap(err, "reload vhost dvr");
    }
    
    applied = true;
    
    return err;
}
// LCOV_EXCL_STOP

srs_error_t SrsConfig::do_reload_listen()
{
    srs_error_t err = srs_success;
    
    vector<ISrsReloadHandler*>::iterator it;
    for (it = subscribes.begin(); it != subscribes.end(); ++it) {
        ISrsReloadHandler* subscribe = *it;
        if ((err = subscribe->on_reload_listen()) != srs_success) {
            return srs_error_wrap(err, "notify subscribes reload listen failed");
        }
    }
    srs_trace("reload listen success.");
    
    return err;
}

srs_error_t SrsConfig::do_reload_pid()
{
    srs_error_t err = srs_success;
    
    vector<ISrsReloadHandler*>::iterator it;
    for (it = subscribes.begin(); it != subscribes.end(); ++it) {
        ISrsReloadHandler* subscribe = *it;
        if ((err = subscribe->on_reload_pid()) != srs_success) {
            return srs_error_wrap(err, "notify subscribes reload pid failed");
        }
    }
    srs_trace("reload pid success.");
    
    return err;
}

srs_error_t SrsConfig::do_reload_srs_log_tank()
{
    srs_error_t err = srs_success;
    
    vector<ISrsReloadHandler*>::iterator it;
    for (it = subscribes.begin(); it != subscribes.end(); ++it) {
        ISrsReloadHandler* subscribe = *it;
        if ((err = subscribe->on_reload_log_tank()) != srs_success) {
            return srs_error_wrap(err, "notify subscribes reload srs_log_tank failed");
        }
    }
    srs_trace("reload srs_log_tank success.");
    
    return err;
}

srs_error_t SrsConfig::do_reload_srs_log_level()
{
    srs_error_t err = srs_success;
    
    vector<ISrsReloadHandler*>::iterator it;
    for (it = subscribes.begin(); it != subscribes.end(); ++it) {
        ISrsReloadHandler* subscribe = *it;
        if ((err = subscribe->on_reload_log_level()) != srs_success) {
            return srs_error_wrap(err, "notify subscribes reload srs_log_level failed");
        }
    }
    srs_trace("reload srs_log_level success.");
    
    return err;
}

srs_error_t SrsConfig::do_reload_srs_log_file()
{
    srs_error_t err = srs_success;
    
    vector<ISrsReloadHandler*>::iterator it;
    for (it = subscribes.begin(); it != subscribes.end(); ++it) {
        ISrsReloadHandler* subscribe = *it;
        if ((err = subscribe->on_reload_log_file()) != srs_success) {
            return srs_error_wrap(err, "notify subscribes reload srs_log_file failed");
        }
    }
    srs_trace("reload srs_log_file success.");
    
    return err;
}

srs_error_t SrsConfig::do_reload_max_connections()
{
    srs_error_t err = srs_success;
    
    vector<ISrsReloadHandler*>::iterator it;
    for (it = subscribes.begin(); it != subscribes.end(); ++it) {
        ISrsReloadHandler* subscribe = *it;
        if ((err = subscribe->on_reload_max_conns()) != srs_success) {
            return srs_error_wrap(err, "notify subscribes reload max_connections failed");
        }
    }
    srs_trace("reload max_connections success.");
    
    return err;
}

srs_error_t SrsConfig::do_reload_utc_time()
{
    srs_error_t err = srs_success;
    
    vector<ISrsReloadHandler*>::iterator it;
    for (it = subscribes.begin(); it != subscribes.end(); ++it) {
        ISrsReloadHandler* subscribe = *it;
        if ((err = subscribe->on_reload_utc_time()) != srs_success) {
            return srs_error_wrap(err, "utc_time");
        }
    }
    srs_trace("reload utc_time success.");
    
    return err;
}

srs_error_t SrsConfig::do_reload_pithy_print_ms()
{
    srs_error_t err = srs_success;
    
    vector<ISrsReloadHandler*>::iterator it;
    for (it = subscribes.begin(); it != subscribes.end(); ++it) {
        ISrsReloadHandler* subscribe = *it;
        if ((err = subscribe->on_reload_pithy_print()) != srs_success) {
            return srs_error_wrap(err, "notify subscribes pithy_print_ms failed");
        }
    }
    srs_trace("reload pithy_print_ms success.");
    
    return err;
}

srs_error_t SrsConfig::do_reload_vhost_added(string vhost)
{
    srs_error_t err = srs_success;
    
    srs_trace("vhost %s added, reload it.", vhost.c_str());
    
    vector<ISrsReloadHandler*>::iterator it;
    for (it = subscribes.begin(); it != subscribes.end(); ++it) {
        ISrsReloadHandler* subscribe = *it;
        if ((err = subscribe->on_reload_vhost_added(vhost)) != srs_success) {
            return srs_error_wrap(err, "notify subscribes added vhost %s failed", vhost.c_str());
        }
    }
    
    srs_trace("reload new vhost %s success.", vhost.c_str());
    
    return err;
}

srs_error_t SrsConfig::do_reload_vhost_removed(string vhost)
{
    srs_error_t err = srs_success;
    
    srs_trace("vhost %s removed, reload it.", vhost.c_str());
    
    vector<ISrsReloadHandler*>::iterator it;
    for (it = subscribes.begin(); it != subscribes.end(); ++it) {
        ISrsReloadHandler* subscribe = *it;
        if ((err = subscribe->on_reload_vhost_removed(vhost)) != srs_success) {
            return srs_error_wrap(err, "notify subscribes removed vhost %s failed", vhost.c_str());
        }
    }
    srs_trace("reload removed vhost %s success.", vhost.c_str());
    
    return err;
}

srs_error_t SrsConfig::do_reload_vhost_dvr_apply(string vhost)
{
    srs_error_t err = srs_success;
    
    vector<ISrsReloadHandler*>::iterator it;
    for (it = subscribes.begin(); it != subscribes.end(); ++it) {
        ISrsReloadHandler* subscribe = *it;
        if ((err = subscribe->on_reload_vhost_dvr_apply(vhost)) != srs_success) {
            return srs_error_wrap(err, "vhost %s notify subscribes dvr_apply failed", vhost.c_str());
        }
    }
    srs_trace("vhost %s reload dvr_apply success.", vhost.c_str());
    
    return err;
}

string SrsConfig::config()
{
    return config_file;
}

// LCOV_EXCL_START
srs_error_t SrsConfig::parse_argv(int& i, char** argv)
{
    srs_error_t err = srs_success;
    
    char* p = argv[i];
    
    if (*p++ != '-') {
        show_help = true;
        return err;
    }
    
    while (*p) {
        switch (*p++) {
            case '?':
            case 'h':
                show_help = true;
                break;
            case 't':
                show_help = false;
                test_conf = true;
                break;
            case 'p':
                dolphin = true;
                if (*p) {
                    dolphin_rtmp_port = p;
                    continue;
                }
                if (argv[++i]) {
                    dolphin_rtmp_port = argv[i];
                    continue;
                }
                return srs_error_new(ERROR_SYSTEM_CONFIG_INVALID, "-p requires params");
            case 'x':
                dolphin = true;
                if (*p) {
                    dolphin_http_port = p;
                    continue;
                }
                if (argv[++i]) {
                    dolphin_http_port = argv[i];
                    continue;
                }
                return srs_error_new(ERROR_SYSTEM_CONFIG_INVALID, "-x requires params");
            case 'v':
            case 'V':
                show_help = false;
                show_version = true;
                break;
            case 'g':
            case 'G':
                show_help = false;
                show_signature = true;
                break;
            case 'c':
                show_help = false;
                if (*p) {
                    config_file = p;
                    continue;
                }
                if (argv[++i]) {
                    config_file = argv[i];
                    continue;
                }
                return srs_error_new(ERROR_SYSTEM_CONFIG_INVALID, "-c requires params");
            default:
                return srs_error_new(ERROR_SYSTEM_CONFIG_INVALID, "invalid option: \"%c\", read help: %s -h",
                    *(p - 1), argv[0]);
        }
    }
    
    return err;
}

void SrsConfig::print_help(char** argv)
{
    printf(
           "%s, %s, %s, created by %s\n\n"
           "Usage: %s <-h?vVgG>|<[-t] -c filename>\n"
           "Options:\n"
           "   -?, -h              : Show this help and exit 0.\n"
           "   -v, -V              : Show version and exit 0.\n"
           "   -g, -G              : Show server signature and exit 0.\n"
           "   -t                  : Test configuration file, exit with error code(0 for success).\n"
           "   -c filename         : Use config file to start server.\n"
           "For example:\n"
           "   %s -v\n"
           "   %s -t -c %s\n"
           "   %s -c %s\n",
           RTMP_SIG_SRS_SERVER, RTMP_SIG_SRS_URL, RTMP_SIG_SRS_LICENSE,
           RTMP_SIG_SRS_AUTHORS,
           argv[0], argv[0], argv[0], SRS_CONF_DEFAULT_COFNIG_FILE,
           argv[0], SRS_CONF_DEFAULT_COFNIG_FILE);
}

srs_error_t SrsConfig::parse_file(const char* filename)
{
    srs_error_t err = srs_success;
    
    config_file = filename;
    
    if (config_file.empty()) {
        return srs_error_new(ERROR_SYSTEM_CONFIG_INVALID, "empty config");
    }
    
    SrsConfigBuffer buffer;
    
    if ((err = buffer.fullfill(config_file.c_str())) != srs_success) {
        return srs_error_wrap(err, "buffer fullfil");
    }
    
    if ((err = parse_buffer(&buffer)) != srs_success) {
        return srs_error_wrap(err, "parse buffer");
    }
    
    return err;
}
// LCOV_EXCL_STOP

srs_error_t SrsConfig::check_config()
{
    srs_error_t err = srs_success;
    
    if ((err = check_normal_config()) != srs_success) {
        return srs_error_wrap(err, "check normal");
    }
    
    if ((err = check_number_connections()) != srs_success) {
        return srs_error_wrap(err, "check connections");
    }
    
    return err;
}

srs_error_t SrsConfig::check_normal_config()
{
    srs_error_t err = srs_success;
    
    srs_trace("srs checking config...");
    
    ////////////////////////////////////////////////////////////////////////
    // check empty
    ////////////////////////////////////////////////////////////////////////
    if (root->directives.size() == 0) {
        return srs_error_new(ERROR_SYSTEM_CONFIG_INVALID, "conf is empty");
    }
    
    ////////////////////////////////////////////////////////////////////////
    // check root directives.
    ////////////////////////////////////////////////////////////////////////
    for (int i = 0; i < (int)root->directives.size(); i++) {
        SrsConfDirective* conf = root->at(i);
        std::string n = conf->name;
        if (n != "listen" && n != "pid" && n != "chunk_size" && n != "ff_log_dir"
            && n != "srs_log_tank" && n != "srs_log_level" && n != "srs_log_file"
            && n != "max_connections" && n != "daemon" && n != "heartbeat"
            && n != "http_api" && n != "stats" && n != "vhost" && n != "pithy_print_ms"
            && n != "http_server" && n != "stream_caster" && n != "rtc_server" && n != "srt_server"
            && n != "utc_time" && n != "work_dir" && n != "asprocess"
            && n != "ff_log_level" && n != "grace_final_wait" && n != "force_grace_quit"
            && n != "grace_start_wait" && n != "empty_ip_ok" && n != "disable_daemon_for_docker"
            && n != "inotify_auto_reload" && n != "auto_reload_for_docker" && n != "tcmalloc_release_rate"
            ) {
            return srs_error_new(ERROR_SYSTEM_CONFIG_INVALID, "illegal directive %s", n.c_str());
        }
    }
    if (true) {
        SrsConfDirective* conf = root->get("http_api");
        for (int i = 0; conf && i < (int)conf->directives.size(); i++) {
            SrsConfDirective* obj = conf->at(i);
            string n = obj->name;
            if (n != "enabled" && n != "listen" && n != "crossdomain" && n != "raw_api" && n != "https") {
                return srs_error_new(ERROR_SYSTEM_CONFIG_INVALID, "illegal http_api.%s", n.c_str());
            }
            
            if (n == "raw_api") {
                for (int j = 0; j < (int)obj->directives.size(); j++) {
                    string m = obj->at(j)->name;
                    if (m != "enabled" && m != "allow_reload" && m != "allow_query" && m != "allow_update") {
                        return srs_error_new(ERROR_SYSTEM_CONFIG_INVALID, "illegal http_api.raw_api.%s", m.c_str());
                    }
                }
            }
        }
    }
    if (true) {
        SrsConfDirective* conf = root->get("http_server");
        for (int i = 0; conf && i < (int)conf->directives.size(); i++) {
            string n = conf->at(i)->name;
            if (n != "enabled" && n != "listen" && n != "dir" && n != "crossdomain" && n != "https") {
                return srs_error_new(ERROR_SYSTEM_CONFIG_INVALID, "illegal http_stream.%s", n.c_str());
            }
        }
    }
    if (true) {
        SrsConfDirective* conf = root->get("srt_server");
        for (int i = 0; conf && i < (int)conf->directives.size(); i++) {
            string n = conf->at(i)->name;
            if (n != "enabled" && n != "listen" && n != "maxbw"
                && n != "mss" && n != "latency" && n != "recvlatency"
                && n != "peerlatency" && n != "tlpkdrop" && n != "connect_timeout"
                && n != "sendbuf" && n != "recvbuf" && n != "payloadsize"
                && n != "default_app" && n != "mix_correct" && n != "sei_filter") {
                return srs_error_new(ERROR_SYSTEM_CONFIG_INVALID, "illegal srt_stream.%s", n.c_str());
            }
        }
    }
    if (true) {
        SrsConfDirective* conf = get_heartbeart();
        for (int i = 0; conf && i < (int)conf->directives.size(); i++) {
            string n = conf->at(i)->name;
            if (n != "enabled" && n != "interval" && n != "url"
                && n != "device_id" && n != "summaries") {
                return srs_error_new(ERROR_SYSTEM_CONFIG_INVALID, "illegal heartbeat.%s", n.c_str());
            }
        }
    }
    if (true) {
        SrsConfDirective* conf = get_stats();
        for (int i = 0; conf && i < (int)conf->directives.size(); i++) {
            string n = conf->at(i)->name;
            if (n != "network" && n != "disk") {
                return srs_error_new(ERROR_SYSTEM_CONFIG_INVALID, "illegal stats.%s", n.c_str());
            }
        }
    }
    if (true) {
        SrsConfDirective* conf = root->get("rtc_server");
        for (int i = 0; conf && i < (int)conf->directives.size(); i++) {
            string n = conf->at(i)->name;
            if (n != "enabled" && n != "listen" && n != "dir" && n != "candidate" && n != "ecdsa"
                && n != "encrypt" && n != "reuseport" && n != "merge_nalus" && n != "perf_stat" && n != "black_hole"
                && n != "ip_family") {
                return srs_error_new(ERROR_SYSTEM_CONFIG_INVALID, "illegal rtc_server.%s", n.c_str());
            }
        }
    }
    
    ////////////////////////////////////////////////////////////////////////
    // check listen for rtmp.
    ////////////////////////////////////////////////////////////////////////
    if (true) {
        vector<string> listens = get_listens();
        if (listens.size() <= 0) {
            return srs_error_new(ERROR_SYSTEM_CONFIG_INVALID, "listen requires params");
        }
        for (int i = 0; i < (int)listens.size(); i++) {
            string port = listens[i];
            if (port.empty() || ::atoi(port.c_str()) <= 0) {
                return srs_error_new(ERROR_SYSTEM_CONFIG_INVALID, "listen.port=%s is invalid", port.c_str());
            }
        }
    }
    
    ////////////////////////////////////////////////////////////////////////
    // check heartbeat
    ////////////////////////////////////////////////////////////////////////
    if (get_heartbeat_interval() <= 0) {
        return srs_error_new(ERROR_SYSTEM_CONFIG_INVALID, "invalid heartbeat.interval=%" PRId64,
            get_heartbeat_interval());
    }
    
    ////////////////////////////////////////////////////////////////////////
    // check stats
    ////////////////////////////////////////////////////////////////////////
    if (get_stats_network() < 0) {
        return srs_error_new(ERROR_SYSTEM_CONFIG_INVALID, "invalid stats.network=%d", get_stats_network());
    }
    if (true) {
        vector<SrsIPAddress*> ips = srs_get_local_ips();
        int index = get_stats_network();
        if (index >= (int)ips.size()) {
            return srs_error_new(ERROR_SYSTEM_CONFIG_INVALID, "invalid stats.network=%d of %d",
                index, (int)ips.size());
        }

        SrsIPAddress* addr = ips.at(index);
        srs_warn("stats network use index=%d, ip=%s, ifname=%s", index, addr->ip.c_str(), addr->ifname.c_str());
    }
    if (true) {
        SrsConfDirective* conf = get_stats_disk_device();
        if (conf == NULL || (int)conf->args.size() <= 0) {
            srs_warn("stats disk not configed, disk iops disabled.");
        } else {
            string disks;
            for (int i = 0; i < (int)conf->args.size(); i++) {
                disks += conf->args.at(i);
                disks += " ";
            }
            srs_warn("stats disk list: %s", disks.c_str());
        }
    }
    
    ////////////////////////////////////////////////////////////////////////
    // check http api
    ////////////////////////////////////////////////////////////////////////
    if (get_http_api_listen().empty()) {
        return srs_error_new(ERROR_SYSTEM_CONFIG_INVALID, "http_api.listen requires params");
    }
    
    ////////////////////////////////////////////////////////////////////////
    // check http stream
    ////////////////////////////////////////////////////////////////////////
    if (get_http_stream_listen().empty()) {
        return srs_error_new(ERROR_SYSTEM_CONFIG_INVALID, "http_stream.listen requires params");
    }
    
    ////////////////////////////////////////////////////////////////////////
    // check log name and level
    ////////////////////////////////////////////////////////////////////////
    if (true) {
        std::string log_filename = this->get_log_file();
        if (get_log_tank_file() && log_filename.empty()) {
            return srs_error_new(ERROR_SYSTEM_CONFIG_INVALID, "log file is empty");
        }
        if (get_log_tank_file()) {
            srs_trace("you can check log by: tail -f %s (@see %s)", log_filename.c_str(), SRS_WIKI_URL_LOG);
            srs_trace("please check SRS by: ./etc/init.d/srs status");
        } else {
            srs_trace("write log to console");
        }
    }
    
    ////////////////////////////////////////////////////////////////////////
    // check features
    ////////////////////////////////////////////////////////////////////////
    vector<SrsConfDirective*> stream_casters = get_stream_casters();
    for (int n = 0; n < (int)stream_casters.size(); n++) {
        SrsConfDirective* stream_caster = stream_casters[n];
        for (int i = 0; stream_caster && i < (int)stream_caster->directives.size(); i++) {
            SrsConfDirective* conf = stream_caster->at(i);
            string n = conf->name;
            if (n != "enabled" && n != "caster" && n != "output"
                && n != "listen" && n != "rtp_port_min" && n != "rtp_port_max"
                && n != "rtp_idle_timeout" && n != "sip"
                && n != "audio_enable" && n != "wait_keyframe" && n != "jitterbuffer_enable"
                && n != "host" && n != "auto_create_channel") {
                return srs_error_new(ERROR_SYSTEM_CONFIG_INVALID, "illegal stream_caster.%s", n.c_str());
            }

            if (n == "sip") {
                for (int j = 0; j < (int)conf->directives.size(); j++) {
                    string m = conf->at(j)->name;
                    if (m != "enabled"  && m != "listen" && m != "ack_timeout" && m != "keepalive_timeout"
                        && m != "host" && m != "serial" && m != "realm" && m != "auto_play" && m != "invite_port_fixed"
                        && m != "query_catalog_interval") {
                        return srs_error_new(ERROR_SYSTEM_CONFIG_INVALID, "illegal stream_caster.%s", m.c_str());
                    }
                }
            }
        }
    }
    
    ////////////////////////////////////////////////////////////////////////
    // check vhosts.
    ////////////////////////////////////////////////////////////////////////
    vector<SrsConfDirective*> vhosts;
    get_vhosts(vhosts);
    for (int n = 0; n < (int)vhosts.size(); n++) {
        SrsConfDirective* vhost = vhosts[n];

        for (int i = 0; vhost && i < (int)vhost->directives.size(); i++) {
            SrsConfDirective* conf = vhost->at(i);
            string n = conf->name;
            if (n != "enabled" && n != "chunk_size" && n != "min_latency" && n != "tcp_nodelay"
                && n != "dvr" && n != "ingest" && n != "hls" && n != "http_hooks"
                && n != "refer" && n != "forward" && n != "transcode" && n != "bandcheck"
                && n != "play" && n != "publish" && n != "cluster"
                && n != "security" && n != "http_remux" && n != "dash"
                && n != "http_static" && n != "hds" && n != "exec"
                && n != "in_ack_size" && n != "out_ack_size" && n != "rtc" && n != "nack"
                && n != "twcc") {
                return srs_error_new(ERROR_SYSTEM_CONFIG_INVALID, "illegal vhost.%s", n.c_str());
            }
            // for each sub directives of vhost.
            if (n == "dvr") {
                for (int j = 0; j < (int)conf->directives.size(); j++) {
                    string m = conf->at(j)->name;
                    if (m != "enabled"  && m != "dvr_apply" && m != "dvr_path" && m != "dvr_plan"
                        && m != "dvr_duration" && m != "dvr_wait_keyframe" && m != "time_jitter") {
                        return srs_error_new(ERROR_SYSTEM_CONFIG_INVALID, "illegal vhost.dvr.%s of %s", m.c_str(), vhost->arg0().c_str());
                    }
                }
            } else if (n == "refer") {
                for (int j = 0; j < (int)conf->directives.size(); j++) {
                    string m = conf->at(j)->name;
                    if (m != "enabled" && m != "all" && m != "publish" && m != "play") {
                        return srs_error_new(ERROR_SYSTEM_CONFIG_INVALID, "illegal vhost.refer.%s of %s", m.c_str(), vhost->arg0().c_str());
                    }
                }
            } else if (n == "exec") {
                for (int j = 0; j < (int)conf->directives.size(); j++) {
                    string m = conf->at(j)->name;
                    if (m != "enabled" && m != "publish") {
                        return srs_error_new(ERROR_SYSTEM_CONFIG_INVALID, "illegal vhost.exec.%s of %s", m.c_str(), vhost->arg0().c_str());
                    }
                }
            } else if (n == "play") {
                for (int j = 0; j < (int)conf->directives.size(); j++) {
                    string m = conf->at(j)->name;
                    if (m != "time_jitter" && m != "mix_correct" && m != "atc" && m != "atc_auto" && m != "mw_latency"
                        && m != "gop_cache" && m != "queue_length" && m != "send_min_interval" && m != "reduce_sequence_header"
                        && m != "mw_msgs") {
                        return srs_error_new(ERROR_SYSTEM_CONFIG_INVALID, "illegal vhost.play.%s of %s", m.c_str(), vhost->arg0().c_str());
                    }
                }
            } else if (n == "cluster") {
                for (int j = 0; j < (int)conf->directives.size(); j++) {
                    string m = conf->at(j)->name;
                    if (m != "mode" && m != "origin" && m != "token_traverse" && m != "vhost" && m != "debug_srs_upnode" && m != "coworkers"
                        && m != "origin_cluster") {
                        return srs_error_new(ERROR_SYSTEM_CONFIG_INVALID, "illegal vhost.cluster.%s of %s", m.c_str(), vhost->arg0().c_str());
                    }
                }
            } else if (n == "publish") {
                for (int j = 0; j < (int)conf->directives.size(); j++) {
                    string m = conf->at(j)->name;
                    if (m != "mr" && m != "mr_latency" && m != "firstpkt_timeout" && m != "normal_timeout" && m != "parse_sps") {
                        return srs_error_new(ERROR_SYSTEM_CONFIG_INVALID, "illegal vhost.publish.%s of %s", m.c_str(), vhost->arg0().c_str());
                    }
                }
            } else if (n == "ingest") {
                for (int j = 0; j < (int)conf->directives.size(); j++) {
                    string m = conf->at(j)->name;
                    if (m != "enabled" && m != "input" && m != "ffmpeg" && m != "engine") {
                        return srs_error_new(ERROR_SYSTEM_CONFIG_INVALID, "illegal vhost.ingest.%s of %s", m.c_str(), vhost->arg0().c_str());
                    }
                }
            } else if (n == "http_static") {
                for (int j = 0; j < (int)conf->directives.size(); j++) {
                    string m = conf->at(j)->name;
                    if (m != "enabled" && m != "mount" && m != "dir") {
                        return srs_error_new(ERROR_SYSTEM_CONFIG_INVALID, "illegal vhost.http_static.%s of %s", m.c_str(), vhost->arg0().c_str());
                    }
                }
            } else if (n == "http_remux") {
                for (int j = 0; j < (int)conf->directives.size(); j++) {
                    string m = conf->at(j)->name;
                    if (m != "enabled" && m != "mount" && m != "fast_cache") {
                        return srs_error_new(ERROR_SYSTEM_CONFIG_INVALID, "illegal vhost.http_remux.%s of %s", m.c_str(), vhost->arg0().c_str());
                    }
                }
            } else if (n == "dash") {
                for (int j = 0; j < (int)conf->directives.size(); j++) {
                    string m = conf->at(j)->name;
                    if (m != "enabled" && m != "dash_fragment" && m != "dash_update_period" && m != "dash_timeshift" && m != "dash_path"
                        && m != "dash_mpd_file") {
                        return srs_error_new(ERROR_SYSTEM_CONFIG_INVALID, "illegal vhost.dash.%s of %s", m.c_str(), vhost->arg0().c_str());
                    }
                }
            } else if (n == "hls") {
                for (int j = 0; j < (int)conf->directives.size(); j++) {
                    string m = conf->at(j)->name;
                    if (m != "enabled" && m != "hls_entry_prefix" && m != "hls_path" && m != "hls_fragment" && m != "hls_window" && m != "hls_on_error"
                        && m != "hls_storage" && m != "hls_mount" && m != "hls_td_ratio" && m != "hls_aof_ratio" && m != "hls_acodec" && m != "hls_vcodec"
                        && m != "hls_m3u8_file" && m != "hls_ts_file" && m != "hls_ts_floor" && m != "hls_cleanup" && m != "hls_nb_notify"
                        && m != "hls_wait_keyframe" && m != "hls_dispose" && m != "hls_keys" && m != "hls_fragments_per_key" && m != "hls_key_file"
                        && m != "hls_key_file_path" && m != "hls_key_url" && m != "hls_dts_directly") {
                        return srs_error_new(ERROR_SYSTEM_CONFIG_INVALID, "illegal vhost.hls.%s of %s", m.c_str(), vhost->arg0().c_str());
                    }
                    
                    // TODO: FIXME: remove it in future.
                    if (m == "hls_storage" || m == "hls_mount") {
                        srs_warn("HLS RAM is removed in SRS3+, read https://github.com/ossrs/srs/issues/513.");
                    }
                }
            } else if (n == "http_hooks") {
                for (int j = 0; j < (int)conf->directives.size(); j++) {
                    string m = conf->at(j)->name;
                    if (m != "enabled" && m != "on_connect" && m != "on_close" && m != "on_publish"
                        && m != "on_unpublish" && m != "on_play" && m != "on_stop"
                        && m != "on_dvr" && m != "on_hls" && m != "on_hls_notify") {
                        return srs_error_new(ERROR_SYSTEM_CONFIG_INVALID, "illegal vhost.http_hooks.%s of %s", m.c_str(), vhost->arg0().c_str());
                    }
                }
            } else if (n == "forward") {
                for (int j = 0; j < (int)conf->directives.size(); j++) {
                    string m = conf->at(j)->name;
                    if (m != "enabled" && m != "destination") {
                        return srs_error_new(ERROR_SYSTEM_CONFIG_INVALID, "illegal vhost.forward.%s of %s", m.c_str(), vhost->arg0().c_str());
                    }
                }
            } else if (n == "security") {
                for (int j = 0; j < (int)conf->directives.size(); j++) {
                    SrsConfDirective* security = conf->at(j);
                    string m = security->name.c_str();
                    if (m != "enabled" && m != "deny" && m != "allow") {
                        return srs_error_new(ERROR_SYSTEM_CONFIG_INVALID, "illegal vhost.security.%s of %s", m.c_str(), vhost->arg0().c_str());
                    }
                }
            } else if (n == "transcode") {
                for (int j = 0; j < (int)conf->directives.size(); j++) {
                    SrsConfDirective* trans = conf->at(j);
                    string m = trans->name.c_str();
                    if (m != "enabled" && m != "ffmpeg" && m != "engine") {
                        return srs_error_new(ERROR_SYSTEM_CONFIG_INVALID, "illegal vhost.transcode.%s of %s", m.c_str(), vhost->arg0().c_str());
                    }
                    if (m == "engine") {
                        for (int k = 0; k < (int)trans->directives.size(); k++) {
                            string e = trans->at(k)->name;
                            if (e != "enabled" && e != "vfilter" && e != "vcodec"
                                && e != "vbitrate" && e != "vfps" && e != "vwidth" && e != "vheight"
                                && e != "vthreads" && e != "vprofile" && e != "vpreset" && e != "vparams"
                                && e != "acodec" && e != "abitrate" && e != "asample_rate" && e != "achannels"
                                && e != "aparams" && e != "output" && e != "perfile"
                                && e != "iformat" && e != "oformat") {
                                return srs_error_new(ERROR_SYSTEM_CONFIG_INVALID, "illegal vhost.transcode.engine.%s of %s", m.c_str(), vhost->arg0().c_str());
                            }
                        }
                    }
                }
            } else if (n == "bandcheck") {
                for (int j = 0; j < (int)conf->directives.size(); j++) {
                    string m = conf->at(j)->name;
                    if (m != "enabled" && m != "key" && m != "interval" && m != "limit_kbps") {
                        return srs_error_new(ERROR_SYSTEM_CONFIG_INVALID, "illegal vhost.bandcheck.%s of %s", m.c_str(), vhost->arg0().c_str());
                    }
                }
            } else if (n == "rtc") {
                for (int j = 0; j < (int)conf->directives.size(); j++) {
                    string m = conf->at(j)->name;
                    if (m != "enabled" && m != "bframe" && m != "aac" && m != "stun_timeout" && m != "stun_strict_check"
                        && m != "dtls_role" && m != "dtls_version" && m != "drop_for_pt") {
                        return srs_error_new(ERROR_SYSTEM_CONFIG_INVALID, "illegal vhost.rtc.%s of %s", m.c_str(), vhost->arg0().c_str());
                    }
                }
            }
        }
    }
    // check ingest id unique.
    for (int i = 0; i < (int)vhosts.size(); i++) {
        SrsConfDirective* vhost = vhosts[i];
        std::vector<std::string> ids;
        
        for (int j = 0; j < (int)vhost->directives.size(); j++) {
            SrsConfDirective* conf = vhost->at(j);
            if (conf->name != "ingest") {
                continue;
            }
            
            std::string id = conf->arg0();
            for (int k = 0; k < (int)ids.size(); k++) {
                if (id == ids.at(k)) {
                    return srs_error_new(ERROR_SYSTEM_CONFIG_INVALID, "ingest id=%s exists for %s",
                        id.c_str(), vhost->arg0().c_str());
                }
            }
            ids.push_back(id);
        }
    }
    
    ////////////////////////////////////////////////////////////////////////
    // check chunk size
    ////////////////////////////////////////////////////////////////////////
    if (get_global_chunk_size() < SRS_CONSTS_RTMP_MIN_CHUNK_SIZE
        || get_global_chunk_size() > SRS_CONSTS_RTMP_MAX_CHUNK_SIZE) {
        srs_warn("chunk_size=%s should be in [%d, %d]", get_global_chunk_size(),
            SRS_CONSTS_RTMP_MIN_CHUNK_SIZE, SRS_CONSTS_RTMP_MAX_CHUNK_SIZE);
    }
    for (int i = 0; i < (int)vhosts.size(); i++) {
        SrsConfDirective* vhost = vhosts[i];
        if (get_chunk_size(vhost->arg0()) < SRS_CONSTS_RTMP_MIN_CHUNK_SIZE
            || get_chunk_size(vhost->arg0()) > SRS_CONSTS_RTMP_MAX_CHUNK_SIZE) {
            srs_warn("chunk_size=%s of %s should be in [%d, %d]", get_global_chunk_size(), vhost->arg0().c_str(),
                SRS_CONSTS_RTMP_MIN_CHUNK_SIZE, SRS_CONSTS_RTMP_MAX_CHUNK_SIZE);
        }
    }
    
    // asprocess conflict with daemon
    if (get_asprocess() && get_daemon()) {
        return srs_error_new(ERROR_SYSTEM_CONFIG_INVALID, "daemon conflicts with asprocess");
    }
    
    return err;
}

// LCOV_EXCL_START
srs_error_t SrsConfig::check_number_connections()
{
    srs_error_t err = srs_success;
    
    ////////////////////////////////////////////////////////////////////////
    // check max connections
    ////////////////////////////////////////////////////////////////////////
    if (get_max_connections() <= 0) {
        return srs_error_new(ERROR_SYSTEM_CONFIG_INVALID, "max_connections=%d is invalid", get_max_connections());
    }
    
    // check max connections of system limits
    if (true) {
        int nb_consumed_fds = (int)get_listens().size();
        if (!get_http_api_listen().empty()) {
            nb_consumed_fds++;
        }
        if (!get_http_stream_listen().empty()) {
            nb_consumed_fds++;
        }
        if (get_log_tank_file()) {
            nb_consumed_fds++;
        }
        // 0, 1, 2 for stdin, stdout and stderr.
        nb_consumed_fds += 3;
        
        int nb_connections = get_max_connections();
        int nb_total = nb_connections + nb_consumed_fds;
        
        int max_open_files = (int)sysconf(_SC_OPEN_MAX);
        int nb_canbe = max_open_files - nb_consumed_fds - 1;
        
        // for each play connections, we open a pipe(2fds) to convert SrsConsumver to io,
        // refine performance, @see: https://github.com/ossrs/srs/issues/194
        if (nb_total >= max_open_files) {
            srs_error("invalid max_connections=%d, required=%d, system limit to %d, "
                      "total=%d(max_connections=%d, nb_consumed_fds=%d). "
                      "you can change max_connections from %d to %d, or "
                      "you can login as root and set the limit: ulimit -HSn %d",
                      nb_connections, nb_total + 100, max_open_files,
                      nb_total, nb_connections, nb_consumed_fds,
                      nb_connections, nb_canbe, nb_total + 100);
            return srs_error_new(ERROR_SYSTEM_CONFIG_INVALID, "%d exceed max open files=%d",
                nb_total, max_open_files);
        }
    }
    
    return err;
}
// LCOV_EXCL_STOP

srs_error_t SrsConfig::parse_buffer(SrsConfigBuffer* buffer)
{
    srs_error_t err = srs_success;

    // We use a new root to parse buffer, to allow parse multiple times.
    srs_freep(root);
    root = new SrsConfDirective();

    // Parse root tree from buffer.
    if ((err = root->parse(buffer)) != srs_success) {
        return srs_error_wrap(err, "root parse");
    }
    
    // mock by dolphin mode.
    // for the dolphin will start srs with specified params.
    if (dolphin) {
        // for RTMP.
        set_config_directive(root, "listen", dolphin_rtmp_port);
        
        // for HTTP
        set_config_directive(root, "http_server", "");
        SrsConfDirective* http_server = root->get("http_server");
        set_config_directive(http_server, "enabled", "on");
        set_config_directive(http_server, "listen", dolphin_http_port);
        
        // others.
        set_config_directive(root, "daemon", "off");
        set_config_directive(root, "srs_log_tank", "console");
    }
    
    return err;
}

string SrsConfig::cwd()
{
    return _cwd;
}

string SrsConfig::argv()
{
    return _argv;
}

bool SrsConfig::get_daemon()
{
    SrsConfDirective* conf = root->get("daemon");
    if (!conf || conf->arg0().empty()) {
        return true;
    }
    
    return SRS_CONF_PERFER_TRUE(conf->arg0());
}

SrsConfDirective* SrsConfig::get_root()
{
    return root;
}

int SrsConfig::get_max_connections()
{
    static int DEFAULT = 1000;
    
    SrsConfDirective* conf = root->get("max_connections");
    if (!conf || conf->arg0().empty()) {
        return DEFAULT;
    }
    
    return ::atoi(conf->arg0().c_str());
}

vector<string> SrsConfig::get_listens()
{
    std::vector<string> ports;
    
    SrsConfDirective* conf = root->get("listen");
    if (!conf) {
        return ports;
    }
    
    for (int i = 0; i < (int)conf->args.size(); i++) {
        ports.push_back(conf->args.at(i));
    }
    
    return ports;
}

string SrsConfig::get_pid_file()
{
    static string DEFAULT = "./objs/srs.pid";
    
    SrsConfDirective* conf = root->get("pid");
    
    if (!conf || conf->arg0().empty()) {
        return DEFAULT;
    }
    
    return conf->arg0();
}

srs_utime_t SrsConfig::get_pithy_print()
{
    static srs_utime_t DEFAULT = 10 * SRS_UTIME_SECONDS;
    
    SrsConfDirective* conf = root->get("pithy_print_ms");
    if (!conf || conf->arg0().empty()) {
        return DEFAULT;
    }
    
    return (srs_utime_t)(::atoi(conf->arg0().c_str()) * SRS_UTIME_MILLISECONDS);
}

bool SrsConfig::get_utc_time()
{
    static bool DEFAULT = false;
    
    SrsConfDirective* conf = root->get("utc_time");
    if (!conf || conf->arg0().empty()) {
        return DEFAULT;
    }
    
    return SRS_CONF_PERFER_FALSE(conf->arg0());
}

string SrsConfig::get_work_dir() {
    static string DEFAULT = "./";
    
    SrsConfDirective* conf = root->get("work_dir");
    if( !conf || conf->arg0().empty()) {
        return DEFAULT;
    }
    
    return conf->arg0();
}

bool SrsConfig::get_asprocess()
{
    static bool DEFAULT = false;
    
    SrsConfDirective* conf = root->get("asprocess");
    if (!conf || conf->arg0().empty()) {
        return DEFAULT;
    }
    
    return SRS_CONF_PERFER_FALSE(conf->arg0());
}

bool SrsConfig::empty_ip_ok()
{
    static bool DEFAULT = true;

    SrsConfDirective* conf = root->get("empty_ip_ok");
    if (!conf || conf->arg0().empty()) {
        return DEFAULT;
    }

    return SRS_CONF_PERFER_TRUE(conf->arg0());
}

srs_utime_t SrsConfig::get_grace_start_wait()
{
    static srs_utime_t DEFAULT = 2300 * SRS_UTIME_MILLISECONDS;

    SrsConfDirective* conf = root->get("grace_start_wait");
    if (!conf || conf->arg0().empty()) {
        return DEFAULT;
    }

    return (srs_utime_t)(::atol(conf->arg0().c_str()) * SRS_UTIME_MILLISECONDS);
}

srs_utime_t SrsConfig::get_grace_final_wait()
{
    static srs_utime_t DEFAULT = 3200 * SRS_UTIME_MILLISECONDS;

    SrsConfDirective* conf = root->get("grace_final_wait");
    if (!conf || conf->arg0().empty()) {
        return DEFAULT;
    }

    return (srs_utime_t)(::atol(conf->arg0().c_str()) * SRS_UTIME_MILLISECONDS);
}

bool SrsConfig::is_force_grace_quit()
{
    static bool DEFAULT = false;

    SrsConfDirective* conf = root->get("force_grace_quit");
    if (!conf || conf->arg0().empty()) {
        return DEFAULT;
    }

    return SRS_CONF_PERFER_FALSE(conf->arg0());
}

bool SrsConfig::disable_daemon_for_docker()
{
    static bool DEFAULT = true;

    SrsConfDirective* conf = root->get("disable_daemon_for_docker");
    if (!conf || conf->arg0().empty()) {
        return DEFAULT;
    }

    return SRS_CONF_PERFER_TRUE(conf->arg0());
}

bool SrsConfig::inotify_auto_reload()
{
    static bool DEFAULT = false;

    SrsConfDirective* conf = root->get("inotify_auto_reload");
    if (!conf || conf->arg0().empty()) {
        return DEFAULT;
    }

    return SRS_CONF_PERFER_FALSE(conf->arg0());
}

bool SrsConfig::auto_reload_for_docker()
{
    static bool DEFAULT = true;

    SrsConfDirective* conf = root->get("auto_reload_for_docker");
    if (!conf || conf->arg0().empty()) {
        return DEFAULT;
    }

    return SRS_CONF_PERFER_TRUE(conf->arg0());
}

// TODO: FIXME: Support reload.
double SrsConfig::tcmalloc_release_rate()
{
    static double DEFAULT = SRS_PERF_TCMALLOC_RELEASE_RATE;

    SrsConfDirective* conf = root->get("tcmalloc_release_rate");
    if (!conf || conf->arg0().empty()) {
        return DEFAULT;
    }

    double trr = ::atof(conf->arg0().c_str());
    trr = srs_min(10, trr);
    trr = srs_max(0, trr);
    return trr;
}

vector<SrsConfDirective*> SrsConfig::get_stream_casters()
{
    srs_assert(root);
    
    std::vector<SrsConfDirective*> stream_casters;
    
    for (int i = 0; i < (int)root->directives.size(); i++) {
        SrsConfDirective* conf = root->at(i);
        
        if (!conf->is_stream_caster()) {
            continue;
        }
        
        stream_casters.push_back(conf);
    }
    
    return stream_casters;
}

bool SrsConfig::get_stream_caster_enabled(SrsConfDirective* conf)
{
    static bool DEFAULT = false;
    
    if (!conf) {
        return DEFAULT;
    }
    
    conf = conf->get("enabled");
    if (!conf || conf->arg0().empty()) {
        return DEFAULT;
    }
    
    return SRS_CONF_PERFER_FALSE(conf->arg0());
}

string SrsConfig::get_stream_caster_engine(SrsConfDirective* conf)
{
    static string DEFAULT = "";
    
    if (!conf) {
        return DEFAULT;
    }
    
    conf = conf->get("caster");
    if (!conf || conf->arg0().empty()) {
        return DEFAULT;
    }
    
    return conf->arg0();
}

string SrsConfig::get_stream_caster_output(SrsConfDirective* conf)
{
    static string DEFAULT = "";
    
    if (!conf) {
        return DEFAULT;
    }
    
    conf = conf->get("output");
    if (!conf || conf->arg0().empty()) {
        return DEFAULT;
    }
    
    return conf->arg0();
}

int SrsConfig::get_stream_caster_listen(SrsConfDirective* conf)
{
    static int DEFAULT = 0;
    
    if (!conf) {
        return DEFAULT;
    }
    
    conf = conf->get("listen");
    if (!conf || conf->arg0().empty()) {
        return DEFAULT;
    }
    
    return ::atoi(conf->arg0().c_str());
}

int SrsConfig::get_stream_caster_rtp_port_min(SrsConfDirective* conf)
{
    static int DEFAULT = 0;
    
    if (!conf) {
        return DEFAULT;
    }
    
    conf = conf->get("rtp_port_min");
    if (!conf || conf->arg0().empty()) {
        return DEFAULT;
    }
    
    return ::atoi(conf->arg0().c_str());
}

int SrsConfig::get_stream_caster_rtp_port_max(SrsConfDirective* conf)
{
    static int DEFAULT = 0;
    
    if (!conf) {
        return DEFAULT;
    }
    
    conf = conf->get("rtp_port_max");
    if (!conf || conf->arg0().empty()) {
        return DEFAULT;
    }
    
    return ::atoi(conf->arg0().c_str());
}

srs_utime_t SrsConfig::get_stream_caster_gb28181_rtp_idle_timeout(SrsConfDirective* conf)
{
    static srs_utime_t DEFAULT = 30 * SRS_UTIME_SECONDS;

    if (!conf) {
        return DEFAULT;
    }

    conf = conf->get("rtp_idle_timeout");
    if (!conf || conf->arg0().empty()) {
        return DEFAULT;
    }

    return (srs_utime_t)(::atoi(conf->arg0().c_str()) * SRS_UTIME_SECONDS);
}

srs_utime_t SrsConfig::get_stream_caster_gb28181_ack_timeout(SrsConfDirective* conf)
{
    static srs_utime_t DEFAULT = 30 * SRS_UTIME_SECONDS;

    if (!conf) {
        return DEFAULT;
    }

    conf = conf->get("sip");
    if (!conf) {
        return DEFAULT;
    }

    conf = conf->get("ack_timeout");
    if (!conf || conf->arg0().empty()) {
        return DEFAULT;
    }

    return  (srs_utime_t)(::atoi(conf->arg0().c_str()) * SRS_UTIME_SECONDS);
}

srs_utime_t SrsConfig::get_stream_caster_gb28181_keepalive_timeout(SrsConfDirective* conf)
{
    static srs_utime_t DEFAULT = 120 * SRS_UTIME_SECONDS;


    if (!conf) {
        return DEFAULT;
    }

    conf = conf->get("sip");
    if (!conf) {
        return DEFAULT;
    }

    conf = conf->get("keepalive_timeout");
    if (!conf || conf->arg0().empty()) {
        return DEFAULT;
    }

    return (srs_utime_t)(::atoi(conf->arg0().c_str()) * SRS_UTIME_SECONDS);
}

string SrsConfig::get_stream_caster_gb28181_host(SrsConfDirective* conf)
{
    static string DEFAULT = "*";

    conf = conf->get("host");
    if (!conf || conf->arg0().empty()) {
        return DEFAULT;
    }

    string eip = srs_getenv(conf->arg0());
    if (!eip.empty()) {
        return eip;
    }

    // If configed as ENV, but no ENV set, use default value.
    if (srs_string_starts_with(conf->arg0(), "$")) {
        return DEFAULT;
    }

    return conf->arg0();
}

string SrsConfig::get_stream_caster_gb28181_serial(SrsConfDirective* conf)
{
    static string DEFAULT = "34020000002000000001";

    if (!conf) {
        return DEFAULT;
    }

    conf = conf->get("sip");
    if (!conf) {
        return DEFAULT;
    }

    conf = conf->get("serial");
    if (!conf || conf->arg0().empty()) {
        return DEFAULT;
    }

    return conf->arg0();
}

string SrsConfig::get_stream_caster_gb28181_realm(SrsConfDirective* conf)
{
    static string DEFAULT = "3402000000";

    if (!conf) {
        return DEFAULT;
    }

    conf = conf->get("sip");
    if (!conf) {
        return DEFAULT;
    }

    conf = conf->get("realm");
    if (!conf || conf->arg0().empty()) {
        return DEFAULT;
    }

    return conf->arg0();
}

bool SrsConfig::get_stream_caster_gb28181_audio_enable(SrsConfDirective* conf)
{
    static bool DEFAULT = false;

    if (!conf) {
        return DEFAULT;
    }

    conf = conf->get("audio_enable");
    if (!conf || conf->arg0().empty()) {
        return DEFAULT;
    }

    return SRS_CONF_PERFER_FALSE(conf->arg0());
}

bool SrsConfig::get_stream_caster_gb28181_jitterbuffer_enable(SrsConfDirective* conf)
{
    static bool DEFAULT = true;

    if (!conf) {
        return DEFAULT;
    }

    conf = conf->get("jitterbuffer_enable");
    if (!conf || conf->arg0().empty()) {
        return DEFAULT;
    }

    return SRS_CONF_PERFER_FALSE(conf->arg0());
}

bool SrsConfig::get_stream_caster_gb28181_wait_keyframe(SrsConfDirective* conf)
{
    static bool DEFAULT = true;

    if (!conf) {
        return DEFAULT;
    }

    conf = conf->get("wait_keyframe");
    if (!conf || conf->arg0().empty()) {
        return DEFAULT;
    }

    return SRS_CONF_PERFER_FALSE(conf->arg0());
}

bool SrsConfig::get_stream_caster_gb28181_sip_enable(SrsConfDirective* conf)
{
    static bool DEFAULT = true;

    if (!conf) {
        return DEFAULT;
    }

    conf = conf->get("sip");
    if (!conf) {
        return DEFAULT;
    }

    conf = conf->get("enabled");
    if (!conf || conf->arg0().empty()) {
        return DEFAULT;
    }

    return SRS_CONF_PERFER_FALSE(conf->arg0());
}

bool SrsConfig::get_stream_caster_gb28181_sip_auto_play(SrsConfDirective* conf)
{
    static bool DEFAULT = true;

    if (!conf) {
        return DEFAULT;
    }

    conf = conf->get("sip");
    if (!conf) {
        return DEFAULT;
    }

    conf = conf->get("auto_play");
    if (!conf || conf->arg0().empty()) {
        return DEFAULT;
    }

    return SRS_CONF_PERFER_FALSE(conf->arg0());

}

int SrsConfig::get_stream_caster_gb28181_sip_listen(SrsConfDirective* conf)
{
    static int DEFAULT = 5060;

    if (!conf) {
        return DEFAULT;
    }

    conf = conf->get("sip");
    if (!conf) {
        return DEFAULT;
    }

    conf = conf->get("listen");
    if (!conf || conf->arg0().empty()) {
        return DEFAULT;
    }

    return ::atoi(conf->arg0().c_str());

}

bool SrsConfig::get_stream_caster_gb28181_sip_invite_port_fixed(SrsConfDirective* conf)
{
    static bool DEFAULT = true;

    if (!conf) {
        return DEFAULT;
    }

    conf = conf->get("sip");
    if (!conf) {
        return DEFAULT;
    }

    conf = conf->get("invite_port_fixed");
    if (!conf || conf->arg0().empty()) {
        return DEFAULT;
    }

    return SRS_CONF_PERFER_FALSE(conf->arg0());

}

bool SrsConfig::get_stream_caster_gb28181_auto_create_channel(SrsConfDirective* conf)
{
    static bool DEFAULT = false;

    if (!conf) {
        return DEFAULT;
    }
   
    conf = conf->get("auto_create_channel");
    if (!conf || conf->arg0().empty()) {
        return DEFAULT;
    }

    return SRS_CONF_PERFER_FALSE(conf->arg0());
}

srs_utime_t SrsConfig::get_stream_caster_gb28181_sip_query_catalog_interval(SrsConfDirective* conf)
{
    static srs_utime_t DEFAULT = 60 * SRS_UTIME_SECONDS;


    if (!conf) {
        return DEFAULT;
    }

    conf = conf->get("sip");
    if (!conf) {
        return DEFAULT;
    }

    conf = conf->get("query_catalog_interval");
    if (!conf || conf->arg0().empty()) {
        return DEFAULT;
    }

    return (srs_utime_t)(::atoi(conf->arg0().c_str()) * SRS_UTIME_SECONDS);
}

bool SrsConfig::get_rtc_server_enabled()
{
    SrsConfDirective* conf = root->get("rtc_server");
    return get_rtc_server_enabled(conf);
}

bool SrsConfig::get_rtc_server_enabled(SrsConfDirective* conf)
{
    static bool DEFAULT = false;

    if (!conf) {
        return DEFAULT;
    }

    conf = conf->get("enabled");
    if (!conf || conf->arg0().empty()) {
        return DEFAULT;
    }

    return SRS_CONF_PERFER_FALSE(conf->arg0());
}

int SrsConfig::get_rtc_server_listen()
{
    static int DEFAULT = 8000;

    SrsConfDirective* conf = root->get("rtc_server");
    if (!conf) {
        return DEFAULT;
    }

    conf = conf->get("listen");
    if (!conf || conf->arg0().empty()) {
        return DEFAULT;
    }

    return ::atoi(conf->arg0().c_str());
}

std::string SrsConfig::get_rtc_server_candidates()
{
    static string DEFAULT = "*";

    SrsConfDirective* conf = root->get("rtc_server");
    if (!conf) {
        return DEFAULT;
    }

    conf = conf->get("candidate");
    if (!conf || conf->arg0().empty()) {
        return DEFAULT;
    }

    string eip = srs_getenv(conf->arg0());
    if (!eip.empty()) {
        return eip;
    }

    // If configed as ENV, but no ENV set, use default value.
    if (srs_string_starts_with(conf->arg0(), "$")) {
        return DEFAULT;
    }

    return conf->arg0();
}

std::string SrsConfig::get_rtc_server_ip_family()
{
    static string DEFAULT = "ipv4";

    SrsConfDirective* conf = root->get("rtc_server");
    if (!conf) {
        return DEFAULT;
    }

    conf = conf->get("ip_family");
    if (!conf || conf->arg0().empty()) {
        return DEFAULT;
    }

    return conf->arg0();
}

bool SrsConfig::get_rtc_server_ecdsa()
{
    static bool DEFAULT = true;

    SrsConfDirective* conf = root->get("rtc_server");
    if (!conf) {
        return DEFAULT;
    }

    conf = conf->get("ecdsa");
    if (!conf || conf->arg0().empty()) {
        return DEFAULT;
    }

    return SRS_CONF_PERFER_TRUE(conf->arg0());
}

bool SrsConfig::get_rtc_server_encrypt()
{
    static bool DEFAULT = true;

    SrsConfDirective* conf = root->get("rtc_server");
    if (!conf) {
        return DEFAULT;
    }

    conf = conf->get("encrypt");
    if (!conf || conf->arg0().empty()) {
        return DEFAULT;
    }

    return SRS_CONF_PERFER_TRUE(conf->arg0());
}

int SrsConfig::get_rtc_server_reuseport()
{
    int v = get_rtc_server_reuseport2();

#if !defined(SO_REUSEPORT)
    if (v > 1) {
        srs_warn("REUSEPORT not supported, reset %d to %d", reuseport, DEFAULT);
        v = 1
    }
#endif

    return v;
}

int SrsConfig::get_rtc_server_reuseport2()
{
    static int DEFAULT = 1;

    SrsConfDirective* conf = root->get("rtc_server");
    if (!conf) {
        return DEFAULT;
    }

    conf = conf->get("reuseport");
    if (!conf || conf->arg0().empty()) {
        return DEFAULT;
    }

    return ::atoi(conf->arg0().c_str());
}

bool SrsConfig::get_rtc_server_merge_nalus()
{
    static int DEFAULT = false;

    SrsConfDirective* conf = root->get("rtc_server");
    if (!conf) {
        return DEFAULT;
    }

    conf = conf->get("merge_nalus");
    if (!conf || conf->arg0().empty()) {
        return DEFAULT;
    }

    return SRS_CONF_PERFER_TRUE(conf->arg0());
}

bool SrsConfig::get_rtc_server_perf_stat()
{
    static bool DEFAULT = true;

    SrsConfDirective* conf = root->get("rtc_server");
    if (!conf) {
        return DEFAULT;
    }

    conf = conf->get("perf_stat");
    if (!conf || conf->arg0().empty()) {
        return DEFAULT;
    }

    return SRS_CONF_PERFER_TRUE(conf->arg0());
}

bool SrsConfig::get_rtc_server_black_hole()
{
    static bool DEFAULT = false;

    SrsConfDirective* conf = root->get("rtc_server");
    if (!conf) {
        return DEFAULT;
    }

    conf = conf->get("black_hole");
    if (!conf) {
        return DEFAULT;
    }

    conf = conf->get("enabled");
    if (!conf || conf->arg0().empty()) {
        return DEFAULT;
    }

    return SRS_CONF_PERFER_FALSE(conf->arg0());
}

std::string SrsConfig::get_rtc_server_black_hole_addr()
{
    static string DEFAULT = "";

    SrsConfDirective* conf = root->get("rtc_server");
    if (!conf) {
        return DEFAULT;
    }

    conf = conf->get("black_hole");
    if (!conf) {
        return DEFAULT;
    }

    conf = conf->get("addr");
    if (!conf || conf->arg0().empty()) {
        return DEFAULT;
    }

    return conf->arg0();
}

SrsConfDirective* SrsConfig::get_rtc(string vhost)
{
    SrsConfDirective* conf = get_vhost(vhost);
    return conf? conf->get("rtc") : NULL;
}

bool SrsConfig::get_rtc_enabled(string vhost)
{
    static bool DEFAULT = false;

    SrsConfDirective* conf = get_rtc(vhost);

    if (!conf) {
        return DEFAULT;
    }

    conf = conf->get("enabled");
    if (!conf || conf->arg0().empty()) {
        return DEFAULT;
    }

    return SRS_CONF_PERFER_FALSE(conf->arg0());
}

bool SrsConfig::get_rtc_bframe_discard(string vhost)
{
    static bool DEFAULT = false;

    SrsConfDirective* conf = get_rtc(vhost);

    if (!conf) {
        return DEFAULT;
    }

    conf = conf->get("bframe");
    if (!conf || conf->arg0().empty()) {
        return DEFAULT;
    }

    return conf->arg0() == "discard";
}

bool SrsConfig::get_rtc_aac_discard(string vhost)
{
    static bool DEFAULT = false;

    SrsConfDirective* conf = get_rtc(vhost);

    if (!conf) {
        return DEFAULT;
    }

    conf = conf->get("aac");
    if (!conf || conf->arg0().empty()) {
        return DEFAULT;
    }

    return conf->arg0() == "discard";
}

srs_utime_t SrsConfig::get_rtc_stun_timeout(string vhost)
{
    static srs_utime_t DEFAULT = 30 * SRS_UTIME_SECONDS;

    SrsConfDirective* conf = get_rtc(vhost);

    if (!conf) {
        return DEFAULT;
    }

    conf = conf->get("stun_timeout");
    if (!conf || conf->arg0().empty()) {
        return DEFAULT;
    }

    return (srs_utime_t)(::atoi(conf->arg0().c_str()) * SRS_UTIME_SECONDS);
}

bool SrsConfig::get_rtc_stun_strict_check(string vhost)
{
    static bool DEFAULT = false;

    SrsConfDirective* conf = get_rtc(vhost);

    if (!conf) {
        return DEFAULT;
    }

    conf = conf->get("stun_strict_check");
    if (!conf || conf->arg0().empty()) {
        return DEFAULT;
    }

    return SRS_CONF_PERFER_FALSE(conf->arg0());
}

std::string SrsConfig::get_rtc_dtls_role(string vhost)
{
    static std::string DEFAULT = "passive";

    SrsConfDirective* conf = get_rtc(vhost);

    if (!conf) {
        return DEFAULT;
    }

    conf = conf->get("dtls_role");
    if (!conf || conf->arg0().empty()) {
        return DEFAULT;
    }

    return conf->arg0();
}

std::string SrsConfig::get_rtc_dtls_version(string vhost)
{
    static std::string DEFAULT = "auto";

    SrsConfDirective* conf = get_rtc(vhost);

    if (!conf) {
        return DEFAULT;
    }

    conf = conf->get("dtls_version");
    if (!conf || conf->arg0().empty()) {
        return DEFAULT;
    }

    return conf->arg0();
}

int SrsConfig::get_rtc_drop_for_pt(string vhost)
{
    static int DEFAULT = 0;

    SrsConfDirective* conf = get_vhost(vhost);
    if (!conf) {
        return DEFAULT;
    }

    conf = conf->get("drop_for_pt");
    if (!conf || conf->arg0().empty()) {
        return DEFAULT;
    }

    return ::atoi(conf->arg0().c_str());
}

bool SrsConfig::get_rtc_nack_enabled(string vhost)
{
    static bool DEFAULT = true;

    SrsConfDirective* conf = get_vhost(vhost);
    if (!conf) {
        return DEFAULT;
    }

    conf = conf->get("nack");
    if (!conf) {
        return DEFAULT;
    }

    conf = conf->get("enabled");
    if (!conf || conf->arg0().empty()) {
        return DEFAULT;
    }

    return SRS_CONF_PERFER_TRUE(conf->arg0());
}

bool SrsConfig::get_rtc_twcc_enabled(string vhost)
{
    static bool DEFAULT = true;

    SrsConfDirective* conf = get_vhost(vhost);
    if (!conf) {
        return DEFAULT;
    }

    conf = conf->get("twcc");
    if (!conf) {
        return DEFAULT;
    }

    conf = conf->get("enabled");
    if (!conf || conf->arg0().empty()) {
        return DEFAULT;
    }

    return SRS_CONF_PERFER_TRUE(conf->arg0());
}

SrsConfDirective* SrsConfig::get_vhost(string vhost, bool try_default_vhost)
{
    srs_assert(root);
    
    for (int i = 0; i < (int)root->directives.size(); i++) {
        SrsConfDirective* conf = root->at(i);
        
        if (!conf->is_vhost()) {
            continue;
        }
        
        if (conf->arg0() == vhost) {
            return conf;
        }
    }
    
    if (try_default_vhost && vhost != SRS_CONSTS_RTMP_DEFAULT_VHOST) {
        return get_vhost(SRS_CONSTS_RTMP_DEFAULT_VHOST);
    }
    
    return NULL;
}

void SrsConfig::get_vhosts(vector<SrsConfDirective*>& vhosts)
{
    srs_assert(root);
    
    for (int i = 0; i < (int)root->directives.size(); i++) {
        SrsConfDirective* conf = root->at(i);
        
        if (!conf->is_vhost()) {
            continue;
        }
        
        vhosts.push_back(conf);
    }
}

bool SrsConfig::get_vhost_enabled(string vhost)
{
    SrsConfDirective* conf = get_vhost(vhost);
    
    return get_vhost_enabled(conf);
}

bool SrsConfig::get_vhost_enabled(SrsConfDirective* conf)
{
    static bool DEFAULT = true;
    
    // false for NULL vhost.
    if (!conf) {
        return false;
    }
    
    // perfer true for exists one.
    conf = conf->get("enabled");
    if (!conf || conf->arg0().empty()) {
        return DEFAULT;
    }
    
    return SRS_CONF_PERFER_TRUE(conf->arg0());
}

bool SrsConfig::get_gop_cache(string vhost)
{
    SrsConfDirective* conf = get_vhost(vhost);
    if (!conf) {
        return SRS_PERF_GOP_CACHE;
    }
    
    conf = conf->get("play");
    if (!conf) {
        return SRS_PERF_GOP_CACHE;
    }
    
    conf = conf->get("gop_cache");
    if (!conf || conf->arg0().empty()) {
        return SRS_PERF_GOP_CACHE;
    }
    
    return SRS_CONF_PERFER_TRUE(conf->arg0());
}

bool SrsConfig::get_debug_srs_upnode(string vhost)
{
    static bool DEFAULT = true;
    
    SrsConfDirective* conf = get_vhost(vhost);
    if (!conf) {
        return DEFAULT;
    }
    
    conf = conf->get("cluster");
    if (!conf) {
        return DEFAULT;
    }
    
    conf = conf->get("debug_srs_upnode");
    if (!conf || conf->arg0().empty()) {
        return DEFAULT;
    }
    
    return SRS_CONF_PERFER_TRUE(conf->arg0());
}

bool SrsConfig::get_atc(string vhost)
{
    static bool DEFAULT = false;
    
    SrsConfDirective* conf = get_vhost(vhost);
    if (!conf) {
        return DEFAULT;
    }
    
    conf = conf->get("play");
    if (!conf) {
        return DEFAULT;
    }
    
    conf = conf->get("atc");
    if (!conf || conf->arg0().empty()) {
        return DEFAULT;
    }
    
    return SRS_CONF_PERFER_FALSE(conf->arg0());
}

bool SrsConfig::get_atc_auto(string vhost)
{
    static bool DEFAULT = false;
    
    SrsConfDirective* conf = get_vhost(vhost);
    if (!conf) {
        return DEFAULT;
    }
    
    conf = conf->get("play");
    if (!conf) {
        return DEFAULT;
    }
    
    conf = conf->get("atc_auto");
    if (!conf || conf->arg0().empty()) {
        return DEFAULT;
    }
    
    return SRS_CONF_PERFER_FALSE(conf->arg0());
}

int SrsConfig::get_time_jitter(string vhost)
{
    static string DEFAULT = "full";
    
    SrsConfDirective* conf = get_vhost(vhost);
    if (!conf) {
        return srs_time_jitter_string2int(DEFAULT);
    }
    
    conf = conf->get("play");
    if (!conf) {
        return srs_time_jitter_string2int(DEFAULT);
    }
    
    conf = conf->get("time_jitter");
    if (!conf || conf->arg0().empty()) {
        return srs_time_jitter_string2int(DEFAULT);
    }
    
    return srs_time_jitter_string2int(conf->arg0());
}

bool SrsConfig::get_mix_correct(string vhost)
{
    static bool DEFAULT = false;
    
    SrsConfDirective* conf = get_vhost(vhost);
    if (!conf) {
        return DEFAULT;
    }
    
    conf = conf->get("play");
    if (!conf) {
        return DEFAULT;
    }
    
    conf = conf->get("mix_correct");
    if (!conf || conf->arg0().empty()) {
        return DEFAULT;
    }
    
    return SRS_CONF_PERFER_FALSE(conf->arg0());
}

srs_utime_t SrsConfig::get_queue_length(string vhost)
{
    static srs_utime_t DEFAULT = SRS_PERF_PLAY_QUEUE;
    
    SrsConfDirective* conf = get_vhost(vhost);
    if (!conf) {
        return DEFAULT;
    }
    
    conf = conf->get("play");
    if (!conf) {
        return DEFAULT;
    }
    
    conf = conf->get("queue_length");
    if (!conf || conf->arg0().empty()) {
        return DEFAULT;
    }
    
    return srs_utime_t(::atoi(conf->arg0().c_str()) * SRS_UTIME_SECONDS);
}

bool SrsConfig::get_refer_enabled(string vhost)
{
    static bool DEFAULT = false;
    
    SrsConfDirective* conf = get_vhost(vhost);
    if (!conf) {
        return DEFAULT;
    }
    
    conf = conf->get("refer");
    if (!conf) {
        return DEFAULT;
    }
    
    conf = conf->get("enabled");
    if (!conf || conf->arg0().empty()) {
        return DEFAULT;
    }
    
    return SRS_CONF_PERFER_FALSE(conf->arg0());
}

SrsConfDirective* SrsConfig::get_refer_all(string vhost)
{
    static SrsConfDirective* DEFAULT = NULL;
    
    SrsConfDirective* conf = get_vhost(vhost);
    if (!conf) {
        return DEFAULT;
    }
    
    conf = conf->get("refer");
    if (!conf) {
        return DEFAULT;
    }
    
    return conf->get("all");
}

SrsConfDirective* SrsConfig::get_refer_play(string vhost)
{
    static SrsConfDirective* DEFAULT = NULL;
    
    SrsConfDirective* conf = get_vhost(vhost);
    if (!conf) {
        return DEFAULT;
    }
    
    conf = conf->get("refer");
    if (!conf) {
        return DEFAULT;
    }
    
    return conf->get("play");
}

SrsConfDirective* SrsConfig::get_refer_publish(string vhost)
{
    static SrsConfDirective* DEFAULT = NULL;
    
    SrsConfDirective* conf = get_vhost(vhost);
    if (!conf) {
        return DEFAULT;
    }
    
    conf = conf->get("refer");
    if (!conf) {
        return DEFAULT;
    }
    
    return conf->get("publish");
}

int SrsConfig::get_in_ack_size(string vhost)
{
    static int DEFAULT = 0;
    
    SrsConfDirective* conf = get_vhost(vhost);
    if (!conf) {
        return DEFAULT;
    }
    
    conf = conf->get("in_ack_size");
    if (!conf || conf->arg0().empty()) {
        return DEFAULT;
    }
    
    return ::atoi(conf->arg0().c_str());
}

int SrsConfig::get_out_ack_size(string vhost)
{
    static int DEFAULT = 2500000;
    
    SrsConfDirective* conf = get_vhost(vhost);
    if (!conf) {
        return DEFAULT;
    }
    
    conf = conf->get("out_ack_size");
    if (!conf || conf->arg0().empty()) {
        return DEFAULT;
    }
    
    return ::atoi(conf->arg0().c_str());
}

int SrsConfig::get_chunk_size(string vhost)
{
    if (vhost.empty()) {
        return get_global_chunk_size();
    }
    
    SrsConfDirective* conf = get_vhost(vhost);
    if (!conf) {
        // vhost does not specify the chunk size,
        // use the global instead.
        return get_global_chunk_size();
    }
    
    conf = conf->get("chunk_size");
    if (!conf || conf->arg0().empty()) {
        // vhost does not specify the chunk size,
        // use the global instead.
        return get_global_chunk_size();
    }
    
    return ::atoi(conf->arg0().c_str());
}

bool SrsConfig::get_parse_sps(string vhost)
{
    static bool DEFAULT = true;
    
    SrsConfDirective* conf = get_vhost(vhost);
    
    if (!conf) {
        return DEFAULT;
    }
    
    conf = conf->get("publish");
    if (!conf) {
        return DEFAULT;
    }
    
    conf = conf->get("parse_sps");
    if (!conf || conf->arg0().empty()) {
        return DEFAULT;
    }
    
    return SRS_CONF_PERFER_TRUE(conf->arg0());
}

bool SrsConfig::get_mr_enabled(string vhost)
{
    SrsConfDirective* conf = get_vhost(vhost);
    if (!conf) {
        return SRS_PERF_MR_ENABLED;
    }
    
    conf = conf->get("publish");
    if (!conf) {
        return SRS_PERF_MR_ENABLED;
    }
    
    conf = conf->get("mr");
    if (!conf || conf->arg0().empty()) {
        return SRS_PERF_MR_ENABLED;
    }
    
    return SRS_CONF_PERFER_FALSE(conf->arg0());
}

srs_utime_t SrsConfig::get_mr_sleep(string vhost)
{
    static srs_utime_t DEFAULT = SRS_PERF_MR_SLEEP;

    SrsConfDirective* conf = get_vhost(vhost);
    if (!conf) {
        return DEFAULT;
    }
    
    conf = conf->get("publish");
    if (!conf) {
        return DEFAULT;
    }
    
    conf = conf->get("mr_latency");
    if (!conf || conf->arg0().empty()) {
        return DEFAULT;
    }
    
    return (srs_utime_t)(::atoi(conf->arg0().c_str()) * SRS_UTIME_MILLISECONDS);
}

srs_utime_t SrsConfig::get_mw_sleep(string vhost, bool is_rtc)
{
    static srs_utime_t SYS_DEFAULT = SRS_PERF_MW_SLEEP;
    static srs_utime_t RTC_DEFAULT = 0;

    srs_utime_t DEFAULT = is_rtc? RTC_DEFAULT : SYS_DEFAULT;

    SrsConfDirective* conf = get_vhost(vhost);
    if (!conf) {
        return DEFAULT;
    }
    
    conf = conf->get("play");
    if (!conf) {
        return DEFAULT;
    }
    
    conf = conf->get("mw_latency");
    if (!conf || conf->arg0().empty()) {
        return DEFAULT;
    }

    int v = ::atoi(conf->arg0().c_str());
    if (is_rtc && v > 0) {
        srs_warn("For RTC, we ignore mw_latency");
        return 0;
    }
    
    return (srs_utime_t)(v * SRS_UTIME_MILLISECONDS);
}

int SrsConfig::get_mw_msgs(string vhost, bool is_realtime, bool is_rtc)
{
    int DEFAULT = SRS_PERF_MW_MIN_MSGS;
    if (is_rtc) {
        DEFAULT = SRS_PERF_MW_MIN_MSGS_FOR_RTC;
    }
    if (is_realtime) {
        DEFAULT = SRS_PERF_MW_MIN_MSGS_REALTIME;
    }

    SrsConfDirective* conf = get_vhost(vhost);
    if (!conf) {
        return DEFAULT;
    }

    conf = conf->get("play");
    if (!conf) {
        return DEFAULT;
    }

    conf = conf->get("mw_msgs");
    if (!conf || conf->arg0().empty()) {
        return DEFAULT;
    }

    int v = ::atoi(conf->arg0().c_str());
    if (v > SRS_PERF_MW_MSGS) {
        srs_warn("reset mw_msgs %d to max %d", v, SRS_PERF_MW_MSGS);
        v = SRS_PERF_MW_MSGS;
    }

    return v;
}

bool SrsConfig::get_realtime_enabled(string vhost, bool is_rtc)
{
    static bool SYS_DEFAULT = SRS_PERF_MIN_LATENCY_ENABLED;
    static bool RTC_DEFAULT = true;

    bool DEFAULT = is_rtc? RTC_DEFAULT : SYS_DEFAULT;

    SrsConfDirective* conf = get_vhost(vhost);
    if (!conf) {
        return DEFAULT;
    }
    
    conf = conf->get("min_latency");
    if (!conf || conf->arg0().empty()) {
        return DEFAULT;
    }

    if (is_rtc) {
        return SRS_CONF_PERFER_TRUE(conf->arg0());
    } else {
        return SRS_CONF_PERFER_FALSE(conf->arg0());
    }
}

bool SrsConfig::get_tcp_nodelay(string vhost)
{
    static bool DEFAULT = false;
    
    SrsConfDirective* conf = get_vhost(vhost);
    if (!conf) {
        return DEFAULT;
    }
    
    conf = conf->get("tcp_nodelay");
    if (!conf || conf->arg0().empty()) {
        return DEFAULT;
    }
    
    return SRS_CONF_PERFER_FALSE(conf->arg0());
}

srs_utime_t SrsConfig::get_send_min_interval(string vhost)
{
    static srs_utime_t DEFAULT = 0;
    
    SrsConfDirective* conf = get_vhost(vhost);
    if (!conf) {
        return DEFAULT;
    }
    
    conf = conf->get("play");
    if (!conf) {
        return DEFAULT;
    }
    
    conf = conf->get("send_min_interval");
    if (!conf || conf->arg0().empty()) {
        return DEFAULT;
    }
    
    return srs_utime_t(::atof(conf->arg0().c_str()) * SRS_UTIME_MILLISECONDS);
}

bool SrsConfig::get_reduce_sequence_header(string vhost)
{
    static bool DEFAULT = false;
    
    SrsConfDirective* conf = get_vhost(vhost);
    if (!conf) {
        return DEFAULT;
    }
    
    conf = conf->get("play");
    if (!conf) {
        return DEFAULT;
    }
    
    conf = conf->get("reduce_sequence_header");
    if (!conf || conf->arg0().empty()) {
        return DEFAULT;
    }
    
    return SRS_CONF_PERFER_FALSE(conf->arg0());
}

srs_utime_t SrsConfig::get_publish_1stpkt_timeout(string vhost)
{
    // when no msg recevied for publisher, use larger timeout.
    static srs_utime_t DEFAULT = 20 * SRS_UTIME_SECONDS;
    
    SrsConfDirective* conf = get_vhost(vhost);
    if (!conf) {
        return DEFAULT;
    }
    
    conf = conf->get("publish");
    if (!conf) {
        return DEFAULT;
    }
    
    conf = conf->get("firstpkt_timeout");
    if (!conf || conf->arg0().empty()) {
        return DEFAULT;
    }
    
    return (srs_utime_t)(::atoi(conf->arg0().c_str()) * SRS_UTIME_MILLISECONDS);
}

srs_utime_t SrsConfig::get_publish_normal_timeout(string vhost)
{
    // the timeout for publish recv.
    // we must use more smaller timeout, for the recv never know the status
    // of underlayer socket.
    static srs_utime_t DEFAULT = 5 * SRS_UTIME_SECONDS;
    
    SrsConfDirective* conf = get_vhost(vhost);
    if (!conf) {
        return DEFAULT;
    }
    
    conf = conf->get("publish");
    if (!conf) {
        return DEFAULT;
    }
    
    conf = conf->get("normal_timeout");
    if (!conf || conf->arg0().empty()) {
        return DEFAULT;
    }
    
    return (srs_utime_t)(::atoi(conf->arg0().c_str()) * SRS_UTIME_MILLISECONDS);
}

int SrsConfig::get_global_chunk_size()
{
    SrsConfDirective* conf = root->get("chunk_size");
    if (!conf || conf->arg0().empty()) {
        return SRS_CONSTS_RTMP_SRS_CHUNK_SIZE;
    }
    
    return ::atoi(conf->arg0().c_str());
}

bool SrsConfig::get_forward_enabled(string vhost)
{
    static bool DEFAULT = false;
    
    SrsConfDirective* conf = get_vhost(vhost);
    if (!conf) {
        return DEFAULT;
    }
    
    conf = conf->get("forward");
    if (!conf) {
        return DEFAULT;
    }
    
    conf = conf->get("enabled");
    if (!conf || conf->arg0().empty()) {
        return DEFAULT;
    }
    
    return SRS_CONF_PERFER_FALSE(conf->arg0());
}

SrsConfDirective* SrsConfig::get_forwards(string vhost)
{
    SrsConfDirective* conf = get_vhost(vhost);
    if (!conf) {
        return NULL;
    }
    
    conf = conf->get("forward");
    if (!conf) {
        return NULL;
    }
    
    return conf->get("destination");
}

SrsConfDirective* SrsConfig::get_vhost_http_hooks(string vhost)
{
    SrsConfDirective* conf = get_vhost(vhost);
    if (!conf) {
        return NULL;
    }
    
    return conf->get("http_hooks");
}

bool SrsConfig::get_vhost_http_hooks_enabled(string vhost)
{
    static bool DEFAULT = false;
    
    SrsConfDirective* conf = get_vhost_http_hooks(vhost);
    if (!conf) {
        return DEFAULT;
    }
    
    conf = conf->get("enabled");
    if (!conf || conf->arg0().empty()) {
        return DEFAULT;
    }
    
    return SRS_CONF_PERFER_FALSE(conf->arg0());
}

SrsConfDirective* SrsConfig::get_vhost_on_connect(string vhost)
{
    SrsConfDirective* conf = get_vhost_http_hooks(vhost);
    if (!conf) {
        return NULL;
    }
    
    return conf->get("on_connect");
}

SrsConfDirective* SrsConfig::get_vhost_on_close(string vhost)
{
    SrsConfDirective* conf = get_vhost_http_hooks(vhost);
    if (!conf) {
        return NULL;
    }
    
    return conf->get("on_close");
}

SrsConfDirective* SrsConfig::get_vhost_on_publish(string vhost)
{
    SrsConfDirective* conf = get_vhost_http_hooks(vhost);
    if (!conf) {
        return NULL;
    }
    
    return conf->get("on_publish");
}

SrsConfDirective* SrsConfig::get_vhost_on_unpublish(string vhost)
{
    SrsConfDirective* conf = get_vhost_http_hooks(vhost);
    if (!conf) {
        return NULL;
    }
    
    return conf->get("on_unpublish");
}

SrsConfDirective* SrsConfig::get_vhost_on_play(string vhost)
{
    SrsConfDirective* conf = get_vhost_http_hooks(vhost);
    if (!conf) {
        return NULL;
    }
    
    return conf->get("on_play");
}

SrsConfDirective* SrsConfig::get_vhost_on_stop(string vhost)
{
    SrsConfDirective* conf = get_vhost_http_hooks(vhost);
    if (!conf) {
        return NULL;
    }
    
    return conf->get("on_stop");
}

SrsConfDirective* SrsConfig::get_vhost_on_dvr(string vhost)
{
    SrsConfDirective* conf = get_vhost_http_hooks(vhost);
    if (!conf) {
        return NULL;
    }
    
    return conf->get("on_dvr");
}

SrsConfDirective* SrsConfig::get_vhost_on_hls(string vhost)
{
    SrsConfDirective* conf = get_vhost_http_hooks(vhost);
    if (!conf) {
        return NULL;
    }
    
    return conf->get("on_hls");
}

SrsConfDirective* SrsConfig::get_vhost_on_hls_notify(string vhost)
{
    SrsConfDirective* conf = get_vhost_http_hooks(vhost);
    if (!conf) {
        return NULL;
    }
    
    return conf->get("on_hls_notify");
}

bool SrsConfig::get_bw_check_enabled(string vhost)
{
    static bool DEFAULT = false;
    
    SrsConfDirective* conf = get_vhost(vhost);
    if (!conf) {
        return DEFAULT;
    }
    
    conf = conf->get("bandcheck");
    if (!conf) {
        return DEFAULT;
    }
    
    conf = conf->get("enabled");
    if (!conf || conf->arg0().empty()) {
        return DEFAULT;
    }
    
    return SRS_CONF_PERFER_FALSE(conf->arg0());
}

string SrsConfig::get_bw_check_key(string vhost)
{
    static string DEFAULT = "";
    
    SrsConfDirective* conf = get_vhost(vhost);
    if (!conf) {
        return DEFAULT;
    }
    
    conf = conf->get("bandcheck");
    if (!conf) {
        return DEFAULT;
    }
    
    conf = conf->get("key");
    if (!conf || conf->arg0().empty()) {
        return DEFAULT;
    }
    
    return conf->arg0();
}

srs_utime_t SrsConfig::get_bw_check_interval(string vhost)
{
    static int64_t DEFAULT = 30 * SRS_UTIME_SECONDS;
    
    SrsConfDirective* conf = get_vhost(vhost);
    if (!conf) {
        return DEFAULT;
    }
    
    conf = conf->get("bandcheck");
    if (!conf) {
        return DEFAULT;
    }
    
    conf = conf->get("interval");
    if (!conf) {
        return DEFAULT;
    }
    
    return (srs_utime_t)(::atof(conf->arg0().c_str()) * SRS_UTIME_SECONDS);
}

int SrsConfig::get_bw_check_limit_kbps(string vhost)
{
    static int DEFAULT = 1000;
    
    SrsConfDirective* conf = get_vhost(vhost);
    if (!conf) {
        return DEFAULT;
    }
    
    conf = conf->get("bandcheck");
    if (!conf) {
        return DEFAULT;
    }
    
    conf = conf->get("limit_kbps");
    if (!conf) {
        return DEFAULT;
    }
    
    return ::atoi(conf->arg0().c_str());
}

bool SrsConfig::get_vhost_is_edge(string vhost)
{
    SrsConfDirective* conf = get_vhost(vhost);
    return get_vhost_is_edge(conf);
}

bool SrsConfig::get_vhost_is_edge(SrsConfDirective* vhost)
{
    static bool DEFAULT = false;
    
    SrsConfDirective* conf = vhost;
    if (!conf) {
        return DEFAULT;
    }
    
    conf = conf->get("cluster");
    if (!conf) {
        return DEFAULT;
    }
    
    conf = conf->get("mode");
    if (!conf || conf->arg0().empty()) {
        return DEFAULT;
    }
    
    return "remote" == conf->arg0();
}

SrsConfDirective* SrsConfig::get_vhost_edge_origin(string vhost)
{
    SrsConfDirective* conf = get_vhost(vhost);
    if (!conf) {
        return NULL;
    }
    
    conf = conf->get("cluster");
    if (!conf) {
        return NULL;
    }
    
    return conf->get("origin");
}

bool SrsConfig::get_vhost_edge_token_traverse(string vhost)
{
    static bool DEFAULT = false;
    
    SrsConfDirective* conf = get_vhost(vhost);
    if (!conf) {
        return DEFAULT;
    }
    
    conf = conf->get("cluster");
    if (!conf) {
        return DEFAULT;
    }
    
    conf = conf->get("token_traverse");
    if (!conf || conf->arg0().empty()) {
        return DEFAULT;
    }
    
    return SRS_CONF_PERFER_FALSE(conf->arg0());
}

string SrsConfig::get_vhost_edge_transform_vhost(string vhost)
{
    static string DEFAULT = "[vhost]";
    
    SrsConfDirective* conf = get_vhost(vhost);
    if (!conf) {
        return DEFAULT;
    }
    
    conf = conf->get("cluster");
    if (!conf) {
        return DEFAULT;
    }
    
    conf = conf->get("vhost");
    if (!conf || conf->arg0().empty()) {
        return DEFAULT;
    }
    
    return conf->arg0();
}

bool SrsConfig::get_vhost_origin_cluster(string vhost)
{
    static bool DEFAULT = false;
    
    SrsConfDirective* conf = get_vhost(vhost);
    if (!conf) {
        return DEFAULT;
    }
    
    conf = conf->get("cluster");
    if (!conf) {
        return DEFAULT;
    }
    
    conf = conf->get("origin_cluster");
    if (!conf || conf->arg0().empty()) {
        return DEFAULT;
    }
    
    return SRS_CONF_PERFER_FALSE(conf->arg0());
}

vector<string> SrsConfig::get_vhost_coworkers(string vhost)
{
    vector<string> coworkers;

    SrsConfDirective* conf = get_vhost(vhost);
    if (!conf) {
        return coworkers;
    }

    conf = conf->get("cluster");
    if (!conf) {
        return coworkers;
    }

    conf = conf->get("coworkers");
    for (int i = 0; i < (int)conf->args.size(); i++) {
        coworkers.push_back(conf->args.at(i));
    }

    return coworkers;
}

bool SrsConfig::get_security_enabled(string vhost)
{
    static bool DEFAULT = false;
    
    SrsConfDirective* conf = get_vhost(vhost);
    if (!conf) {
        return DEFAULT;
    }
    
    SrsConfDirective* security = conf->get("security");
    if (!security) {
        return DEFAULT;
    }
    
    conf = security->get("enabled");
    if (!conf || conf->arg0().empty()) {
        return DEFAULT;
    }
    
    return SRS_CONF_PERFER_FALSE(conf->arg0());
}

SrsConfDirective* SrsConfig::get_security_rules(string vhost)
{
    SrsConfDirective* conf = get_vhost(vhost);
    if (!conf) {
        return NULL;
    }
    
    return conf->get("security");
}

SrsConfDirective* SrsConfig::get_transcode(string vhost, string scope)
{
    SrsConfDirective* conf = get_vhost(vhost);
    if (!conf) {
        return NULL;
    }
    
    conf = conf->get("transcode");
    if (!conf || conf->arg0() != scope) {
        return NULL;
    }
    
    return conf;
}

bool SrsConfig::get_transcode_enabled(SrsConfDirective* conf)
{
    static bool DEFAULT = false;
    
    if (!conf) {
        return DEFAULT;
    }
    
    conf = conf->get("enabled");
    if (!conf || conf->arg0().empty()) {
        return DEFAULT;
    }
    
    return SRS_CONF_PERFER_FALSE(conf->arg0());
}

string SrsConfig::get_transcode_ffmpeg(SrsConfDirective* conf)
{
    static string DEFAULT = "";
    
    if (!conf) {
        return DEFAULT;
    }
    
    conf = conf->get("ffmpeg");
    if (!conf || conf->arg0().empty()) {
        return DEFAULT;
    }
    
    return conf->arg0();
}

vector<SrsConfDirective*> SrsConfig::get_transcode_engines(SrsConfDirective* conf)
{
    vector<SrsConfDirective*> engines;
    
    if (!conf) {
        return engines;
    }
    
    for (int i = 0; i < (int)conf->directives.size(); i++) {
        SrsConfDirective* engine = conf->directives[i];
        
        if (engine->name == "engine") {
            engines.push_back(engine);
        }
    }
    
    return engines;
}

bool SrsConfig::get_engine_enabled(SrsConfDirective* conf)
{
    static bool DEFAULT = false;
    
    if (!conf) {
        return DEFAULT;
    }
    
    conf = conf->get("enabled");
    if (!conf || conf->arg0().empty()) {
        return DEFAULT;
    }
    
    return SRS_CONF_PERFER_FALSE(conf->arg0());
}

string srs_prefix_underscores_ifno(string name)
{
    if (srs_string_starts_with(name, "-")) {
        return name;
    } else {
        return "-" + name;
    }
}

vector<string> SrsConfig::get_engine_perfile(SrsConfDirective* conf)
{
    vector<string> perfile;
    
    if (!conf) {
        return perfile;
    }
    
    conf = conf->get("perfile");
    if (!conf) {
        return perfile;
    }
    
    for (int i = 0; i < (int)conf->directives.size(); i++) {
        SrsConfDirective* option = conf->directives[i];
        if (!option) {
            continue;
        }
        
        perfile.push_back(srs_prefix_underscores_ifno(option->name));
        if (!option->arg0().empty()) {
            perfile.push_back(option->arg0());
        }
    }
    
    return perfile;
}

string SrsConfig::get_engine_iformat(SrsConfDirective* conf)
{
    static string DEFAULT = "flv";
    
    if (!conf) {
        return DEFAULT;
    }
    
    conf = conf->get("iformat");
    if (!conf || conf->arg0().empty()) {
        return DEFAULT;
    }
    
    return conf->arg0();
}

vector<string> SrsConfig::get_engine_vfilter(SrsConfDirective* conf)
{
    vector<string> vfilter;
    
    if (!conf) {
        return vfilter;
    }
    
    conf = conf->get("vfilter");
    if (!conf) {
        return vfilter;
    }
    
    for (int i = 0; i < (int)conf->directives.size(); i++) {
        SrsConfDirective* filter = conf->directives[i];
        if (!filter) {
            continue;
        }
        
        vfilter.push_back(srs_prefix_underscores_ifno(filter->name));
        if (!filter->arg0().empty()) {
            vfilter.push_back(filter->arg0());
        }
    }
    
    return vfilter;
}

string SrsConfig::get_engine_vcodec(SrsConfDirective* conf)
{
    static string DEFAULT = "";
    
    if (!conf) {
        return DEFAULT;
    }
    
    conf = conf->get("vcodec");
    if (!conf) {
        return DEFAULT;
    }
    
    return conf->arg0();
}

int SrsConfig::get_engine_vbitrate(SrsConfDirective* conf)
{
    static int DEFAULT = 0;
    
    if (!conf) {
        return DEFAULT;
    }
    
    conf = conf->get("vbitrate");
    if (!conf || conf->arg0().empty()) {
        return DEFAULT;
    }
    
    return ::atoi(conf->arg0().c_str());
}

double SrsConfig::get_engine_vfps(SrsConfDirective* conf)
{
    static double DEFAULT = 0;
    
    if (!conf) {
        return DEFAULT;
    }
    
    conf = conf->get("vfps");
    if (!conf || conf->arg0().empty()) {
        return DEFAULT;
    }
    
    return ::atof(conf->arg0().c_str());
}

int SrsConfig::get_engine_vwidth(SrsConfDirective* conf)
{
    static int DEFAULT = 0;
    
    if (!conf) {
        return DEFAULT;
    }
    
    conf = conf->get("vwidth");
    if (!conf || conf->arg0().empty()) {
        return DEFAULT;
    }
    
    return ::atoi(conf->arg0().c_str());
}

int SrsConfig::get_engine_vheight(SrsConfDirective* conf)
{
    static int DEFAULT = 0;
    
    if (!conf) {
        return DEFAULT;
    }
    
    conf = conf->get("vheight");
    if (!conf || conf->arg0().empty()) {
        return DEFAULT;
    }
    
    return ::atoi(conf->arg0().c_str());
}

int SrsConfig::get_engine_vthreads(SrsConfDirective* conf)
{
    static int DEFAULT = 1;
    
    if (!conf) {
        return DEFAULT;
    }
    
    conf = conf->get("vthreads");
    if (!conf || conf->arg0().empty()) {
        return DEFAULT;
    }
    
    return ::atoi(conf->arg0().c_str());
}

string SrsConfig::get_engine_vprofile(SrsConfDirective* conf)
{
    static string DEFAULT = "";
    
    if (!conf) {
        return DEFAULT;
    }
    
    conf = conf->get("vprofile");
    if (!conf) {
        return DEFAULT;
    }
    
    return conf->arg0();
}

string SrsConfig::get_engine_vpreset(SrsConfDirective* conf)
{
    static string DEFAULT = "";
    
    if (!conf) {
        return DEFAULT;
    }
    
    conf = conf->get("vpreset");
    if (!conf) {
        return DEFAULT;
    }
    
    return conf->arg0();
}

vector<string> SrsConfig::get_engine_vparams(SrsConfDirective* conf)
{
    vector<string> vparams;
    
    if (!conf) {
        return vparams;
    }
    
    conf = conf->get("vparams");
    if (!conf) {
        return vparams;
    }
    
    for (int i = 0; i < (int)conf->directives.size(); i++) {
        SrsConfDirective* filter = conf->directives[i];
        if (!filter) {
            continue;
        }
        
        vparams.push_back(srs_prefix_underscores_ifno(filter->name));
        if (!filter->arg0().empty()) {
            vparams.push_back(filter->arg0());
        }
    }
    
    return vparams;
}

string SrsConfig::get_engine_acodec(SrsConfDirective* conf)
{
    static string DEFAULT = "";
    
    if (!conf) {
        return DEFAULT;
    }
    
    conf = conf->get("acodec");
    if (!conf || conf->arg0().empty()) {
        return DEFAULT;
    }
    
    return conf->arg0();
}

int SrsConfig::get_engine_abitrate(SrsConfDirective* conf)
{
    static int DEFAULT = 0;
    
    if (!conf) {
        return DEFAULT;
    }
    
    conf = conf->get("abitrate");
    if (!conf || conf->arg0().empty()) {
        return DEFAULT;
    }
    
    return ::atoi(conf->arg0().c_str());
}

int SrsConfig::get_engine_asample_rate(SrsConfDirective* conf)
{
    static int DEFAULT = 0;
    
    if (!conf) {
        return DEFAULT;
    }
    
    conf = conf->get("asample_rate");
    if (!conf || conf->arg0().empty()) {
        return DEFAULT;
    }
    
    return ::atoi(conf->arg0().c_str());
}

int SrsConfig::get_engine_achannels(SrsConfDirective* conf)
{
    static int DEFAULT = 0;
    
    if (!conf) {
        return DEFAULT;
    }
    
    conf = conf->get("achannels");
    if (!conf || conf->arg0().empty()) {
        return DEFAULT;
    }
    
    return ::atoi(conf->arg0().c_str());
}

vector<string> SrsConfig::get_engine_aparams(SrsConfDirective* conf)
{
    vector<string> aparams;
    
    if (!conf) {
        return aparams;
    }
    
    conf = conf->get("aparams");
    if (!conf) {
        return aparams;
    }
    
    for (int i = 0; i < (int)conf->directives.size(); i++) {
        SrsConfDirective* filter = conf->directives[i];
        if (!filter) {
            continue;
        }
        
        aparams.push_back(srs_prefix_underscores_ifno(filter->name));
        if (!filter->arg0().empty()) {
            aparams.push_back(filter->arg0());
        }
    }
    
    return aparams;
}

string SrsConfig::get_engine_oformat(SrsConfDirective* conf)
{
    static string DEFAULT = "flv";
    
    if (!conf) {
        return DEFAULT;
    }
    
    conf = conf->get("oformat");
    if (!conf || conf->arg0().empty()) {
        return DEFAULT;
    }
    
    return conf->arg0();
}

string SrsConfig::get_engine_output(SrsConfDirective* conf)
{
    static string DEFAULT = "";
    
    if (!conf) {
        return DEFAULT;
    }
    
    conf = conf->get("output");
    if (!conf || conf->arg0().empty()) {
        return DEFAULT;
    }
    
    return conf->arg0();
}

SrsConfDirective* SrsConfig::get_exec(string vhost)
{
    SrsConfDirective* conf = get_vhost(vhost);
    if (!conf) {
        return NULL;
    }
    
    return conf->get("exec");
}

bool SrsConfig::get_exec_enabled(string vhost)
{
    static bool DEFAULT = false;
    
    SrsConfDirective* conf = get_exec(vhost);
    if (!conf) {
        return DEFAULT;
    }
    
    conf = conf->get("enabled");
    if (!conf || conf->arg0().empty()) {
        return DEFAULT;
    }
    
    return SRS_CONF_PERFER_FALSE(conf->arg0());
}

vector<SrsConfDirective*> SrsConfig::get_exec_publishs(string vhost)
{
    vector<SrsConfDirective*> eps;
    
    SrsConfDirective* conf = get_exec(vhost);
    if (!conf) {
        return eps;
    }
    
    for (int i = 0; i < (int)conf->directives.size(); i++) {
        SrsConfDirective* ep = conf->at(i);
        if (ep->name == "publish") {
            eps.push_back(ep);
        }
    }
    
    return eps;
}

vector<SrsConfDirective*> SrsConfig::get_ingesters(string vhost)
{
    vector<SrsConfDirective*> integers;
    
    SrsConfDirective* conf = get_vhost(vhost);
    if (!conf) {
        return integers;
    }
    
    for (int i = 0; i < (int)conf->directives.size(); i++) {
        SrsConfDirective* ingester = conf->directives[i];
        
        if (ingester->name == "ingest") {
            integers.push_back(ingester);
        }
    }
    
    return integers;
}

SrsConfDirective* SrsConfig::get_ingest_by_id(string vhost, string ingest_id)
{
    SrsConfDirective* conf = get_vhost(vhost);
    if (!conf) {
        return NULL;
    }
    
    return conf->get("ingest", ingest_id);
}

bool SrsConfig::get_ingest_enabled(SrsConfDirective* conf)
{
    static bool DEFAULT = false;
    
    if (!conf) {
        return DEFAULT;
    }
    
    conf = conf->get("enabled");
    if (!conf || conf->arg0().empty()) {
        return DEFAULT;
    }
    
    return SRS_CONF_PERFER_FALSE(conf->arg0());
}

string SrsConfig::get_ingest_ffmpeg(SrsConfDirective* conf)
{
    static string DEFAULT = "";
    
    if (!conf) {
        return DEFAULT;
    }
    
    conf = conf->get("ffmpeg");
    if (!conf) {
        return DEFAULT;
    }
    
    return conf->arg0();
}

string SrsConfig::get_ingest_input_type(SrsConfDirective* conf)
{
    static string DEFAULT = "file";
    
    if (!conf) {
        return DEFAULT;
    }
    
    conf = conf->get("input");
    if (!conf) {
        return DEFAULT;
    }
    
    conf = conf->get("type");
    if (!conf || conf->arg0().empty()) {
        return DEFAULT;
    }
    
    return conf->arg0();
}

string SrsConfig::get_ingest_input_url(SrsConfDirective* conf)
{
    static string DEFAULT = "";
    
    if (!conf) {
        return DEFAULT;
    }
    
    conf = conf->get("input");
    if (!conf) {
        return DEFAULT;
    }
    
    conf = conf->get("url");
    if (!conf || conf->arg0().empty()) {
        return DEFAULT;
    }
    
    return conf->arg0();
}

bool SrsConfig::get_log_tank_file()
{
    static bool DEFAULT = true;
    
    SrsConfDirective* conf = root->get("srs_log_tank");
    if (!conf || conf->arg0().empty()) {
        return DEFAULT;
    }
    
    return conf->arg0() != "console";
}

string SrsConfig::get_log_level()
{
    static string DEFAULT = "trace";
    
    SrsConfDirective* conf = root->get("srs_log_level");
    if (!conf || conf->arg0().empty()) {
        return DEFAULT;
    }
    
    return conf->arg0();
}

string SrsConfig::get_log_file()
{
    static string DEFAULT = "./objs/srs.log";
    
    SrsConfDirective* conf = root->get("srs_log_file");
    if (!conf || conf->arg0().empty()) {
        return DEFAULT;
    }
    
    return conf->arg0();
}

bool SrsConfig::get_ff_log_enabled()
{
    string log = get_ff_log_dir();
    return log != SRS_CONSTS_NULL_FILE;
}

string SrsConfig::get_ff_log_dir()
{
    static string DEFAULT = "./objs";
    
    SrsConfDirective* conf = root->get("ff_log_dir");
    if (!conf || conf->arg0().empty()) {
        return DEFAULT;
    }
    
    return conf->arg0();
}

string SrsConfig::get_ff_log_level()
{
    static string DEFAULT = "info";

    SrsConfDirective* conf = root->get("ff_log_level");
    if (!conf || conf->arg0().empty()) {
        return DEFAULT;
    }

    return conf->arg0();
}

SrsConfDirective* SrsConfig::get_dash(string vhost)
{
    SrsConfDirective* conf = get_vhost(vhost);
    return conf? conf->get("dash") : NULL;
}

bool SrsConfig::get_dash_enabled(string vhost)
{
    static bool DEFAULT = false;
    
    SrsConfDirective* conf = get_dash(vhost);
    if (!conf) {
        return DEFAULT;
    }
    
    conf = conf->get("enabled");
    if (!conf || conf->arg0().empty()) {
        return DEFAULT;
    }
    
    return SRS_CONF_PERFER_FALSE(conf->arg0());
}

srs_utime_t SrsConfig::get_dash_fragment(string vhost)
{
    static int DEFAULT = 30 * SRS_UTIME_SECONDS;
    
    SrsConfDirective* conf = get_dash(vhost);
    if (!conf) {
        return DEFAULT;
    }
    
    conf = conf->get("dash_fragment");
    if (!conf || conf->arg0().empty()) {
        return DEFAULT;
    }
    
    return (srs_utime_t)(::atof(conf->arg0().c_str()) * SRS_UTIME_SECONDS);
}

srs_utime_t SrsConfig::get_dash_update_period(string vhost)
{
    static srs_utime_t DEFAULT = 150 * SRS_UTIME_SECONDS;
    
    SrsConfDirective* conf = get_dash(vhost);
    if (!conf) {
        return DEFAULT;
    }
    
    conf = conf->get("dash_update_period");
    if (!conf || conf->arg0().empty()) {
        return DEFAULT;
    }
    
    return (srs_utime_t)(::atof(conf->arg0().c_str()) * SRS_UTIME_SECONDS);
}

srs_utime_t SrsConfig::get_dash_timeshift(string vhost)
{
    static srs_utime_t DEFAULT = 300 * SRS_UTIME_SECONDS;
    
    SrsConfDirective* conf = get_dash(vhost);
    if (!conf) {
        return DEFAULT;
    }
    
    conf = conf->get("dash_timeshift");
    if (!conf || conf->arg0().empty()) {
        return DEFAULT;
    }
    
    return (srs_utime_t)(::atof(conf->arg0().c_str()) * SRS_UTIME_SECONDS);
}

string SrsConfig::get_dash_path(string vhost)
{
    static string DEFAULT = "./objs/nginx/html";
    
    SrsConfDirective* conf = get_dash(vhost);
    if (!conf) {
        return DEFAULT;
    }
    
    conf = conf->get("dash_path");
    if (!conf || conf->arg0().empty()) {
        return DEFAULT;
    }
    
    return conf->arg0();
}

string SrsConfig::get_dash_mpd_file(string vhost)
{
    static string DEFAULT = "[app]/[stream].mpd";
    
    SrsConfDirective* conf = get_dash(vhost);
    if (!conf) {
        return DEFAULT;
    }
    
    conf = conf->get("dash_mpd_file");
    if (!conf || conf->arg0().empty()) {
        return DEFAULT;
    }
    
    return conf->arg0();
}

SrsConfDirective* SrsConfig::get_hls(string vhost)
{
    SrsConfDirective* conf = get_vhost(vhost);
    return conf? conf->get("hls") : NULL;
}

bool SrsConfig::get_hls_enabled(string vhost)
{
    static bool DEFAULT = false;
    
    SrsConfDirective* conf = get_hls(vhost);
    
    if (!conf) {
        return DEFAULT;
    }
    
    conf = conf->get("enabled");
    if (!conf || conf->arg0().empty()) {
        return DEFAULT;
    }
    
    return SRS_CONF_PERFER_FALSE(conf->arg0());
}

string SrsConfig::get_hls_entry_prefix(string vhost)
{
    static string DEFAULT = "";
    
    SrsConfDirective* conf = get_hls(vhost);
    if (!conf) {
        return DEFAULT;
    }
    
    conf = conf->get("hls_entry_prefix");
    if (!conf) {
        return DEFAULT;
    }
    
    return conf->arg0();
}

string SrsConfig::get_hls_path(string vhost)
{
    static string DEFAULT = "./objs/nginx/html";
    
    SrsConfDirective* conf = get_hls(vhost);
    if (!conf) {
        return DEFAULT;
    }
    
    conf = conf->get("hls_path");
    if (!conf || conf->arg0().empty()) {
        return DEFAULT;
    }
    
    return conf->arg0();
}

string SrsConfig::get_hls_m3u8_file(string vhost)
{
    static string DEFAULT = "[app]/[stream].m3u8";
    
    SrsConfDirective* conf = get_hls(vhost);
    if (!conf) {
        return DEFAULT;
    }
    
    conf = conf->get("hls_m3u8_file");
    if (!conf || conf->arg0().empty()) {
        return DEFAULT;
    }
    
    return conf->arg0();
}

string SrsConfig::get_hls_ts_file(string vhost)
{
    static string DEFAULT = "[app]/[stream]-[seq].ts";
    
    SrsConfDirective* conf = get_hls(vhost);
    if (!conf) {
        return DEFAULT;
    }
    
    conf = conf->get("hls_ts_file");
    if (!conf || conf->arg0().empty()) {
        return DEFAULT;
    }
    
    return conf->arg0();
}

bool SrsConfig::get_hls_ts_floor(string vhost)
{
    static bool DEFAULT = false;
    
    SrsConfDirective* conf = get_hls(vhost);
    if (!conf) {
        return DEFAULT;
    }
    
    conf = conf->get("hls_ts_floor");
    if (!conf || conf->arg0().empty()) {
        return DEFAULT;
    }
    
    return SRS_CONF_PERFER_FALSE(conf->arg0());
}

srs_utime_t SrsConfig::get_hls_fragment(string vhost)
{
    static srs_utime_t DEFAULT = 10 * SRS_UTIME_SECONDS;
    
    SrsConfDirective* conf = get_hls(vhost);
    if (!conf) {
        return DEFAULT;
    }
    
    conf = conf->get("hls_fragment");
    if (!conf || conf->arg0().empty()) {
        return DEFAULT;
    }
    
    return srs_utime_t(::atof(conf->arg0().c_str()) * SRS_UTIME_SECONDS);
}

double SrsConfig::get_hls_td_ratio(string vhost)
{
    static double DEFAULT = 1.5;
    
    SrsConfDirective* conf = get_hls(vhost);
    if (!conf) {
        return DEFAULT;
    }
    
    conf = conf->get("hls_td_ratio");
    if (!conf || conf->arg0().empty()) {
        return DEFAULT;
    }
    
    return ::atof(conf->arg0().c_str());
}

double SrsConfig::get_hls_aof_ratio(string vhost)
{
    static double DEFAULT = 2.0;
    
    SrsConfDirective* conf = get_hls(vhost);
    if (!conf) {
        return DEFAULT;
    }
    
    conf = conf->get("hls_aof_ratio");
    if (!conf || conf->arg0().empty()) {
        return DEFAULT;
    }
    
    return ::atof(conf->arg0().c_str());
}

srs_utime_t SrsConfig::get_hls_window(string vhost)
{
    static srs_utime_t DEFAULT = (60 * SRS_UTIME_SECONDS);
    
    SrsConfDirective* conf = get_hls(vhost);
    if (!conf) {
        return DEFAULT;
    }
    
    conf = conf->get("hls_window");
    if (!conf || conf->arg0().empty()) {
        return DEFAULT;
    }
    
    return srs_utime_t(::atof(conf->arg0().c_str()) * SRS_UTIME_SECONDS);
}

string SrsConfig::get_hls_on_error(string vhost)
{
    // try to ignore the error.
    static string DEFAULT = "continue";
    
    SrsConfDirective* conf = get_hls(vhost);
    if (!conf) {
        return DEFAULT;
    }
    
    conf = conf->get("hls_on_error");
    if (!conf || conf->arg0().empty()) {
        return DEFAULT;
    }
    
    return conf->arg0();
}

string SrsConfig::get_hls_acodec(string vhost)
{
    static string DEFAULT = "aac";
    
    SrsConfDirective* conf = get_hls(vhost);
    if (!conf) {
        return DEFAULT;
    }
    
    conf = conf->get("hls_acodec");
    if (!conf || conf->arg0().empty()) {
        return DEFAULT;
    }
    
    return conf->arg0();
}

string SrsConfig::get_hls_vcodec(string vhost)
{
    static string DEFAULT = "h264";
    
    SrsConfDirective* conf = get_hls(vhost);
    if (!conf) {
        return DEFAULT;
    }
    
    conf = conf->get("hls_vcodec");
    if (!conf || conf->arg0().empty()) {
        return DEFAULT;
    }
    
    return conf->arg0();
}

int SrsConfig::get_vhost_hls_nb_notify(string vhost)
{
    static int DEFAULT = 64;
    
    SrsConfDirective* conf = get_hls(vhost);
    if (!conf) {
        return DEFAULT;
    }
    
    conf = conf->get("hls_nb_notify");
    if (!conf || conf->arg0().empty()) {
        return DEFAULT;
    }
    
    return ::atoi(conf->arg0().c_str());
}

bool SrsConfig::get_vhost_hls_dts_directly(string vhost)
{
    static bool DEFAULT = true;

    SrsConfDirective* conf = get_hls(vhost);
    if (!conf) {
        return DEFAULT;
    }

    conf = conf->get("hls_dts_directly");
    if (!conf || conf->arg0().empty()) {
        return DEFAULT;
    }

    return SRS_CONF_PERFER_TRUE(conf->arg0());
}

bool SrsConfig::get_hls_cleanup(string vhost)
{
    static bool DEFAULT = true;
    
    SrsConfDirective* conf = get_hls(vhost);
    if (!conf) {
        return DEFAULT;
    }
    
    conf = conf->get("hls_cleanup");
    if (!conf || conf->arg0().empty()) {
        return DEFAULT;
    }
    
    return SRS_CONF_PERFER_TRUE(conf->arg0());
}

srs_utime_t SrsConfig::get_hls_dispose(string vhost)
{
    static srs_utime_t DEFAULT = 0;
    
    SrsConfDirective* conf = get_hls(vhost);
    if (!conf) {
        return DEFAULT;
    }
    
    conf = conf->get("hls_dispose");
    if (!conf || conf->arg0().empty()) {
        return DEFAULT;
    }
    
    return (srs_utime_t)(::atoi(conf->arg0().c_str()) * SRS_UTIME_SECONDS);
}

bool SrsConfig::get_hls_wait_keyframe(string vhost)
{
    static bool DEFAULT = true;
    
    SrsConfDirective* conf = get_hls(vhost);
    if (!conf) {
        return DEFAULT;
    }
    
    conf = conf->get("hls_wait_keyframe");
    if (!conf || conf->arg0().empty()) {
        return DEFAULT;
    }
    
    return SRS_CONF_PERFER_TRUE(conf->arg0());
}

bool SrsConfig::get_hls_keys(string vhost)
{
    static bool DEFAULT = false;
    
    SrsConfDirective* conf = get_hls(vhost);
    if (!conf) {
        return DEFAULT;
    }
    
    conf = conf->get("hls_keys");
    if (!conf || conf->arg0().empty()) {
        return DEFAULT;
    }
    
    return SRS_CONF_PERFER_TRUE(conf->arg0());
}

int SrsConfig::get_hls_fragments_per_key(string vhost)
{
    static int DEFAULT = 5;
    
    SrsConfDirective* conf = get_hls(vhost);
    if (!conf) {
        return DEFAULT;
    }
    
    conf = conf->get("hls_fragments_per_key");
    if (!conf || conf->arg0().empty()) {
        return DEFAULT;
    }
    
    return ::atoi(conf->arg0().c_str());
}

string SrsConfig::get_hls_key_file(string vhost)
{
    static string DEFAULT = "[app]/[stream]-[seq].key";
    
    SrsConfDirective* conf = get_hls(vhost);
    if (!conf) {
        return DEFAULT;
    }
    
    conf = conf->get("hls_key_file");
    if (!conf || conf->arg0().empty()) {
        return DEFAULT;
    }
    
    return conf->arg0();
}

string SrsConfig::get_hls_key_file_path(std::string vhost)
{
     //put the key in ts path defaultly.
    static string DEFAULT = get_hls_path(vhost);
    
    SrsConfDirective* conf = get_hls(vhost);
    if (!conf) {
        return DEFAULT;
    }
    
    conf = conf->get("hls_key_file_path");
    if (!conf || conf->arg0().empty()) {
        return DEFAULT;
    }
    
    return conf->arg0();
}

string SrsConfig::get_hls_key_url(std::string vhost)
{
     //put the key in ts path defaultly.
    static string DEFAULT = get_hls_path(vhost);
    
    SrsConfDirective* conf = get_hls(vhost);
    if (!conf) {
        return DEFAULT;
    }
    
    conf = conf->get("hls_key_url");
    if (!conf || conf->arg0().empty()) {
        return DEFAULT;
    }
    
    return conf->arg0();
}

SrsConfDirective *SrsConfig::get_hds(const string &vhost)
{
    SrsConfDirective* conf = get_vhost(vhost);
    
    if (!conf) {
        return NULL;
    }
    
    return conf->get("hds");
}

bool SrsConfig::get_hds_enabled(const string &vhost)
{
    static bool DEFAULT = false;
    
    SrsConfDirective* conf = get_hds(vhost);
    if (!conf) {
        return DEFAULT;
    }
    
    conf = conf->get("enabled");
    if (!conf || conf->arg0().empty()) {
        return DEFAULT;
    }
    
    return SRS_CONF_PERFER_FALSE(conf->arg0());
}

string SrsConfig::get_hds_path(const string &vhost)
{
    static string DEFAULT = "./objs/nginx/html";
    
    SrsConfDirective* conf = get_hds(vhost);
    if (!conf) {
        return DEFAULT;
    }
    
    conf = conf->get("hds_path");
    if (!conf || conf->arg0().empty()) {
        return DEFAULT;
    }
    
    return conf->arg0();
}

srs_utime_t SrsConfig::get_hds_fragment(const string &vhost)
{
    static srs_utime_t DEFAULT = (10 * SRS_UTIME_SECONDS);
    
    SrsConfDirective* conf = get_hds(vhost);
    if (!conf) {
        return DEFAULT;
    }
    
    conf = conf->get("hds_fragment");
    if (!conf || conf->arg0().empty()) {
        return DEFAULT;
    }
    
    return srs_utime_t(::atof(conf->arg0().c_str()) * SRS_UTIME_SECONDS);
}

srs_utime_t SrsConfig::get_hds_window(const string &vhost)
{
    static srs_utime_t DEFAULT = (60 * SRS_UTIME_SECONDS);
    
    SrsConfDirective* conf = get_hds(vhost);
    if (!conf) {
        return DEFAULT;
    }
    
    conf = conf->get("hds_window");
    if (!conf || conf->arg0().empty()) {
        return DEFAULT;
    }
    
    return srs_utime_t(::atof(conf->arg0().c_str()) * SRS_UTIME_SECONDS);
}

SrsConfDirective* SrsConfig::get_dvr(string vhost)
{
    SrsConfDirective* conf = get_vhost(vhost);
    if (!conf) {
        return NULL;
    }
    
    return conf->get("dvr");
}

bool SrsConfig::get_dvr_enabled(string vhost)
{
    static bool DEFAULT = false;
    
    SrsConfDirective* conf = get_dvr(vhost);
    if (!conf) {
        return DEFAULT;
    }
    
    conf = conf->get("enabled");
    if (!conf || conf->arg0().empty()) {
        return DEFAULT;
    }
    
    return SRS_CONF_PERFER_FALSE(conf->arg0());
}

SrsConfDirective* SrsConfig::get_dvr_apply(string vhost)
{
    SrsConfDirective* conf = get_dvr(vhost);
    if (!conf) {
        return NULL;
    }
    
    conf = conf->get("dvr_apply");
    if (!conf || conf->arg0().empty()) {
        return NULL;
    }
    
    return conf;
    
}

string SrsConfig::get_dvr_path(string vhost)
{
    static string DEFAULT = "./objs/nginx/html/[app]/[stream].[timestamp].flv";
    
    SrsConfDirective* conf = get_dvr(vhost);
    if (!conf) {
        return DEFAULT;
    }
    
    conf = conf->get("dvr_path");
    if (!conf || conf->arg0().empty()) {
        return DEFAULT;
    }
    
    return conf->arg0();
}

string SrsConfig::get_dvr_plan(string vhost)
{
    static string DEFAULT = "session";
    
    SrsConfDirective* conf = get_dvr(vhost);
    if (!conf) {
        return DEFAULT;
    }
    
    conf = conf->get("dvr_plan");
    if (!conf || conf->arg0().empty()) {
        return DEFAULT;
    }
    
    return conf->arg0();
}

srs_utime_t SrsConfig::get_dvr_duration(string vhost)
{
    static srs_utime_t DEFAULT = 30 * SRS_UTIME_SECONDS;
    
    SrsConfDirective* conf = get_dvr(vhost);
    if (!conf) {
        return DEFAULT;
    }
    
    conf = conf->get("dvr_duration");
    if (!conf || conf->arg0().empty()) {
        return DEFAULT;
    }
    
    return (srs_utime_t)(::atoi(conf->arg0().c_str()) * SRS_UTIME_SECONDS);
}

bool SrsConfig::get_dvr_wait_keyframe(string vhost)
{
    static bool DEFAULT = true;
    
    SrsConfDirective* conf = get_dvr(vhost);
    if (!conf) {
        return DEFAULT;
    }
    
    conf = conf->get("dvr_wait_keyframe");
    if (!conf || conf->arg0().empty()) {
        return DEFAULT;
    }
    
    return SRS_CONF_PERFER_TRUE(conf->arg0());
}

int SrsConfig::get_dvr_time_jitter(string vhost)
{
    static string DEFAULT = "full";
    
    SrsConfDirective* conf = get_dvr(vhost);
    
    if (!conf) {
        return srs_time_jitter_string2int(DEFAULT);
    }
    
    conf = conf->get("time_jitter");
    if (!conf || conf->arg0().empty()) {
        return srs_time_jitter_string2int(DEFAULT);
    }
    
    return srs_time_jitter_string2int(conf->arg0());
}

bool SrsConfig::get_http_api_enabled()
{
    SrsConfDirective* conf = root->get("http_api");
    return get_http_api_enabled(conf);
}

bool SrsConfig::get_http_api_enabled(SrsConfDirective* conf)
{
    static bool DEFAULT = false;
    
    if (!conf) {
        return DEFAULT;
    }
    
    conf = conf->get("enabled");
    if (!conf || conf->arg0().empty()) {
        return DEFAULT;
    }
    
    return SRS_CONF_PERFER_FALSE(conf->arg0());
}

string SrsConfig::get_http_api_listen()
{
    static string DEFAULT = "1985";
    
    SrsConfDirective* conf = root->get("http_api");
    
    if (!conf) {
        return DEFAULT;
    }
    
    conf = conf->get("listen");
    if (!conf || conf->arg0().empty()) {
        return DEFAULT;
    }
    
    return conf->arg0();
}

bool SrsConfig::get_http_api_crossdomain()
{
    static bool DEFAULT = true;
    
    SrsConfDirective* conf = root->get("http_api");
    if (!conf) {
        return DEFAULT;
    }
    
    conf = conf->get("crossdomain");
    if (!conf || conf->arg0().empty()) {
        return DEFAULT;
    }
    
    return SRS_CONF_PERFER_TRUE(conf->arg0());
}

bool SrsConfig::get_raw_api()
{
    static bool DEFAULT = false;
    
    SrsConfDirective* conf = root->get("http_api");
    if (!conf) {
        return DEFAULT;
    }
    
    conf = conf->get("raw_api");
    if (!conf) {
        return DEFAULT;
    }
    
    conf = conf->get("enabled");
    if (!conf || conf->arg0().empty()) {
        return DEFAULT;
    }
    
    return SRS_CONF_PERFER_FALSE(conf->arg0());
}

bool SrsConfig::get_raw_api_allow_reload()
{
    static bool DEFAULT = false;
    
    SrsConfDirective* conf = root->get("http_api");
    if (!conf) {
        return DEFAULT;
    }
    
    conf = conf->get("raw_api");
    if (!conf) {
        return DEFAULT;
    }
    
    conf = conf->get("allow_reload");
    if (!conf || conf->arg0().empty()) {
        return DEFAULT;
    }
    
    return SRS_CONF_PERFER_FALSE(conf->arg0());
}

bool SrsConfig::get_raw_api_allow_query()
{
    static bool DEFAULT = false;
    
    SrsConfDirective* conf = root->get("http_api");
    if (!conf) {
        return DEFAULT;
    }
    
    conf = conf->get("raw_api");
    if (!conf) {
        return DEFAULT;
    }
    
    conf = conf->get("allow_query");
    if (!conf || conf->arg0().empty()) {
        return DEFAULT;
    }
    
    return SRS_CONF_PERFER_FALSE(conf->arg0());
}

bool SrsConfig::get_raw_api_allow_update()
{
    static bool DEFAULT = false;
    
    SrsConfDirective* conf = root->get("http_api");
    if (!conf) {
        return DEFAULT;
    }
    
    conf = conf->get("raw_api");
    if (!conf) {
        return DEFAULT;
    }
    
    conf = conf->get("allow_update");
    if (!conf || conf->arg0().empty()) {
        return DEFAULT;
    }
    
    return SRS_CONF_PERFER_FALSE(conf->arg0());
}

SrsConfDirective* SrsConfig::get_https_api()
{
    SrsConfDirective* conf = root->get("http_api");
    if (!conf) {
        return NULL;
    }

    return conf->get("https");
}

bool SrsConfig::get_https_api_enabled()
{
    static bool DEFAULT = false;

    SrsConfDirective* conf = get_https_api();
    if (!conf) {
        return DEFAULT;
    }

    conf = conf->get("enabled");
    if (!conf) {
        return DEFAULT;
    }

    return SRS_CONF_PERFER_FALSE(conf->arg0());
}

string SrsConfig::get_https_api_listen()
{
    static string DEFAULT = "1990";

    SrsConfDirective* conf = get_https_api();
    if (!conf) {
        return DEFAULT;
    }

    conf = conf->get("listen");
    if (!conf) {
        return DEFAULT;
    }

    return conf->arg0();
}

string SrsConfig::get_https_api_ssl_key()
{
    static string DEFAULT = "./conf/server.key";

    SrsConfDirective* conf = get_https_api();
    if (!conf) {
        return DEFAULT;
    }

    conf = conf->get("key");
    if (!conf) {
        return DEFAULT;
    }

    return conf->arg0();
}

string SrsConfig::get_https_api_ssl_cert()
{
    static string DEFAULT = "./conf/server.crt";

    SrsConfDirective* conf = get_https_api();
    if (!conf) {
        return DEFAULT;
    }

    conf = conf->get("cert");
    if (!conf) {
        return DEFAULT;
    }

    return conf->arg0();
}

bool SrsConfig::get_srt_enabled()
{
    static bool DEFAULT = false;
    
    SrsConfDirective* conf = root->get("srt_server");
    if (!conf) {
        return DEFAULT;
    }
    
    conf = conf->get("enabled");
    if (!conf || conf->arg0().empty()) {
        return DEFAULT;
    }
    
    return SRS_CONF_PERFER_FALSE(conf->arg0());
}

unsigned short SrsConfig::get_srt_listen_port()
{
    static unsigned short DEFAULT = 10080;
    SrsConfDirective* conf = root->get("srt_server");
    if (!conf) {
        return DEFAULT;
    }
    
    conf = conf->get("listen");
    if (!conf || conf->arg0().empty()) {
        return DEFAULT;
    }
    return (unsigned short)atoi(conf->arg0().c_str());
}

bool SrsConfig::get_srt_mix_correct() {
    static bool DEFAULT = true;
    SrsConfDirective* conf = root->get("srt_server");
    if (!conf) {
        return DEFAULT;
    }
    
    conf = conf->get("mix_correct");
    if (!conf || conf->arg0().empty()) {
        return DEFAULT;
    }
    return SRS_CONF_PERFER_TRUE(conf->arg0());
}

int SrsConfig::get_srto_maxbw() {
    static int64_t DEFAULT = -1;
    SrsConfDirective* conf = root->get("srt_server");
    if (!conf) {
        return DEFAULT;
    }
    
    conf = conf->get("maxbw");
    if (!conf || conf->arg0().empty()) {
        return DEFAULT;
    }
    return atoi(conf->arg0().c_str());
}

int SrsConfig::get_srto_mss() {
    static int DEFAULT = 1500;
    SrsConfDirective* conf = root->get("srt_server");
    if (!conf) {
        return DEFAULT;
    }
    
    conf = conf->get("mms");
    if (!conf || conf->arg0().empty()) {
        return DEFAULT;
    }
    return atoi(conf->arg0().c_str());
}

int SrsConfig::get_srto_latency() {
    static int DEFAULT = 120;
    SrsConfDirective* conf = root->get("srt_server");
    if (!conf) {
        return DEFAULT;
    }
    
    conf = conf->get("latency");
    if (!conf || conf->arg0().empty()) {
        return DEFAULT;
    }
    return atoi(conf->arg0().c_str());
}

int SrsConfig::get_srto_recv_latency() {
    static int DEFAULT = 120;
    SrsConfDirective* conf = root->get("srt_server");
    if (!conf) {
        return DEFAULT;
    }
    
    conf = conf->get("recvlatency");
    if (!conf || conf->arg0().empty()) {
        return DEFAULT;
    }
    return atoi(conf->arg0().c_str());
}

int SrsConfig::get_srto_peer_latency() {
    static int DEFAULT = 0;
    SrsConfDirective* conf = root->get("srt_server");
    if (!conf) {
        return DEFAULT;
    }
    
    conf = conf->get("peerlatency");
    if (!conf || conf->arg0().empty()) {
        return DEFAULT;
    }
    return atoi(conf->arg0().c_str());
}

bool SrsConfig::get_srt_sei_filter() {
    static bool DEFAULT = true;
    SrsConfDirective* conf = root->get("srt_server");
    if (!conf) {
        return DEFAULT;
    }
    
    conf = conf->get("sei_filter");
    if (!conf || conf->arg0().empty()) {
        return DEFAULT;
    }
    return SRS_CONF_PERFER_TRUE(conf->arg0());
}

bool SrsConfig::get_srto_tlpkdrop() {
    static bool DEFAULT = true;
    SrsConfDirective* conf = root->get("srt_server");
    if (!conf) {
        return DEFAULT;
    }
    
    conf = conf->get("tlpkdrop");
    if (!conf || conf->arg0().empty()) {
        return DEFAULT;
    }
    return SRS_CONF_PERFER_TRUE(conf->arg0());
}

int SrsConfig::get_srto_conntimeout() {
    static int DEFAULT = 3000;
    SrsConfDirective* conf = root->get("srt_server");
    if (!conf) {
        return DEFAULT;
    }
    
    conf = conf->get("connect_timeout");
    if (!conf || conf->arg0().empty()) {
        return DEFAULT;
    }
    return atoi(conf->arg0().c_str());
}

int SrsConfig::get_srto_sendbuf() {
    static int64_t DEFAULT = 8192 * (1500-28);
    SrsConfDirective* conf = root->get("srt_server");
    if (!conf) {
        return DEFAULT;
    }
    
    conf = conf->get("sendbuf");
    if (!conf || conf->arg0().empty()) {
        return DEFAULT;
    }
    return atoi(conf->arg0().c_str());
}

int SrsConfig::get_srto_recvbuf() {
    static int64_t DEFAULT = 8192 * (1500-28);
    SrsConfDirective* conf = root->get("srt_server");
    if (!conf) {
        return DEFAULT;
    }
    
    conf = conf->get("recvbuf");
    if (!conf || conf->arg0().empty()) {
        return DEFAULT;
    }
    return atoi(conf->arg0().c_str());
}

int SrsConfig::get_srto_payloadsize() {
    static int DEFAULT = 1316;
    SrsConfDirective* conf = root->get("srt_server");
    if (!conf) {
        return DEFAULT;
    }
    
    conf = conf->get("payloadsize");
    if (!conf || conf->arg0().empty()) {
        return DEFAULT;
    }
    return atoi(conf->arg0().c_str());
}

string SrsConfig::get_default_app_name() {
    static string DEFAULT = "live";
    SrsConfDirective* conf = root->get("srt_server");
    if (!conf) {
        return DEFAULT;
    }

    conf = conf->get("default_app");
    if (!conf || conf->arg0().empty()) {
        return DEFAULT;
    }
    return conf->arg0();
}

bool SrsConfig::get_http_stream_enabled()
{
    SrsConfDirective* conf = root->get("http_server");
    return get_http_stream_enabled(conf);
}

bool SrsConfig::get_http_stream_enabled(SrsConfDirective* conf)
{
    static bool DEFAULT = false;
    
    if (!conf) {
        return DEFAULT;
    }
    
    conf = conf->get("enabled");
    if (!conf || conf->arg0().empty()) {
        return DEFAULT;
    }
    
    return SRS_CONF_PERFER_FALSE(conf->arg0());
}

string SrsConfig::get_http_stream_listen()
{
    static string DEFAULT = "8080";
    
    SrsConfDirective* conf = root->get("http_server");
    if (!conf) {
        return DEFAULT;
    }
    
    conf = conf->get("listen");
    if (!conf || conf->arg0().empty()) {
        return DEFAULT;
    }
    
    return conf->arg0();
}

string SrsConfig::get_http_stream_dir()
{
    static string DEFAULT = "./objs/nginx/html";
    
    SrsConfDirective* conf = root->get("http_server");
    if (!conf) {
        return DEFAULT;
    }
    
    conf = conf->get("dir");
    if (!conf || conf->arg0().empty()) {
        return DEFAULT;
    }
    
    return conf->arg0();
}

bool SrsConfig::get_http_stream_crossdomain()
{
    static bool DEFAULT = true;
    
    SrsConfDirective* conf = root->get("http_server");
    if (!conf) {
        return DEFAULT;
    }
    
    conf = conf->get("crossdomain");
    if (!conf || conf->arg0().empty()) {
        return DEFAULT;
    }
    
    return SRS_CONF_PERFER_TRUE(conf->arg0());
}

SrsConfDirective* SrsConfig::get_https_stream()
{
    SrsConfDirective* conf = root->get("http_server");
    if (!conf) {
        return NULL;
    }

    return conf->get("https");
}

bool SrsConfig::get_https_stream_enabled()
{
    static bool DEFAULT = false;

    SrsConfDirective* conf = get_https_stream();
    if (!conf) {
        return DEFAULT;
    }

    conf = conf->get("enabled");
    if (!conf) {
        return DEFAULT;
    }

    return SRS_CONF_PERFER_FALSE(conf->arg0());
}

string SrsConfig::get_https_stream_listen()
{
    static string DEFAULT = "8088";

    SrsConfDirective* conf = get_https_stream();
    if (!conf) {
        return DEFAULT;
    }

    conf = conf->get("listen");
    if (!conf) {
        return DEFAULT;
    }

    return conf->arg0();
}

string SrsConfig::get_https_stream_ssl_key()
{
    static string DEFAULT = "./conf/server.key";

    SrsConfDirective* conf = get_https_stream();
    if (!conf) {
        return DEFAULT;
    }

    conf = conf->get("key");
    if (!conf) {
        return DEFAULT;
    }

    return conf->arg0();
}

string SrsConfig::get_https_stream_ssl_cert()
{
    static string DEFAULT = "./conf/server.crt";

    SrsConfDirective* conf = get_https_stream();
    if (!conf) {
        return DEFAULT;
    }

    conf = conf->get("cert");
    if (!conf) {
        return DEFAULT;
    }

    return conf->arg0();
}

bool SrsConfig::get_vhost_http_enabled(string vhost)
{
    static bool DEFAULT = false;
    
    SrsConfDirective* conf = get_vhost(vhost);
    if (!conf) {
        return DEFAULT;
    }
    
    conf = conf->get("http_static");
    if (!conf) {
        return DEFAULT;
    }
    
    conf = conf->get("enabled");
    if (!conf || conf->arg0().empty()) {
        return DEFAULT;
    }
    
    return SRS_CONF_PERFER_FALSE(conf->arg0());
}

string SrsConfig::get_vhost_http_mount(string vhost)
{
    static string DEFAULT = "[vhost]/";
    
    SrsConfDirective* conf = get_vhost(vhost);
    if (!conf) {
        return DEFAULT;
    }
    
    conf = conf->get("http_static");
    if (!conf) {
        return DEFAULT;
    }
    
    conf = conf->get("mount");
    if (!conf || conf->arg0().empty()) {
        return DEFAULT;
    }
    
    return conf->arg0();
}

string SrsConfig::get_vhost_http_dir(string vhost)
{
    static string DEFAULT = "./objs/nginx/html";
    
    SrsConfDirective* conf = get_vhost(vhost);
    if (!conf) {
        return DEFAULT;
    }
    
    conf = conf->get("http_static");
    if (!conf) {
        return DEFAULT;
    }
    
    conf = conf->get("dir");
    if (!conf || conf->arg0().empty()) {
        return DEFAULT;
    }
    
    return conf->arg0();
}

bool SrsConfig::get_vhost_http_remux_enabled(string vhost)
{
    static bool DEFAULT = false;

    SrsConfDirective* conf = get_vhost(vhost);
    if (!conf) {
        return DEFAULT;
    }

    conf = conf->get("http_remux");
    if (!conf) {
        return DEFAULT;
    }

    conf = conf->get("enabled");
    if (!conf || conf->arg0().empty()) {
        return DEFAULT;
    }

    return SRS_CONF_PERFER_FALSE(conf->arg0());
}

srs_utime_t SrsConfig::get_vhost_http_remux_fast_cache(string vhost)
{
    static srs_utime_t DEFAULT = 0;
    
    SrsConfDirective* conf = get_vhost(vhost);
    if (!conf) {
        return DEFAULT;
    }
    
    conf = conf->get("http_remux");
    if (!conf) {
        return DEFAULT;
    }
    
    conf = conf->get("fast_cache");
    if (!conf || conf->arg0().empty()) {
        return DEFAULT;
    }
    
    return srs_utime_t(::atof(conf->arg0().c_str()) * SRS_UTIME_SECONDS);
}

string SrsConfig::get_vhost_http_remux_mount(string vhost)
{
    static string DEFAULT = "[vhost]/[app]/[stream].flv";
    
    SrsConfDirective* conf = get_vhost(vhost);
    if (!conf) {
        return DEFAULT;
    }
    
    conf = conf->get("http_remux");
    if (!conf) {
        return DEFAULT;
    }
    
    conf = conf->get("mount");
    if (!conf || conf->arg0().empty()) {
        return DEFAULT;
    }
    
    return conf->arg0();
}

SrsConfDirective* SrsConfig::get_heartbeart()
{
    return root->get("heartbeat");
}

bool SrsConfig::get_heartbeat_enabled()
{
    static bool DEFAULT = false;
    
    SrsConfDirective* conf = get_heartbeart();
    if (!conf) {
        return DEFAULT;
    }
    
    conf = conf->get("enabled");
    if (!conf || conf->arg0().empty()) {
        return DEFAULT;
    }
    
    return SRS_CONF_PERFER_FALSE(conf->arg0());
}

srs_utime_t SrsConfig::get_heartbeat_interval()
{
    static srs_utime_t DEFAULT = (srs_utime_t)(9.9 * SRS_UTIME_SECONDS);
    
    SrsConfDirective* conf = get_heartbeart();
    if (!conf) {
        return DEFAULT;
    }
    
    conf = conf->get("interval");
    if (!conf || conf->arg0().empty()) {
        return DEFAULT;
    }
    
    return (srs_utime_t)(::atof(conf->arg0().c_str()) * SRS_UTIME_SECONDS);
}

string SrsConfig::get_heartbeat_url()
{
    static string DEFAULT = "http://" SRS_CONSTS_LOCALHOST ":8085/api/v1/servers";
    
    SrsConfDirective* conf = get_heartbeart();
    if (!conf) {
        return DEFAULT;
    }
    
    conf = conf->get("url");
    if (!conf || conf->arg0().empty()) {
        return DEFAULT;
    }
    
    return conf->arg0();
}

string SrsConfig::get_heartbeat_device_id()
{
    static string DEFAULT = "";
    
    SrsConfDirective* conf = get_heartbeart();
    if (!conf) {
        return DEFAULT;
    }
    
    conf = conf->get("device_id");
    if (!conf || conf->arg0().empty()) {
        return DEFAULT;
    }
    
    return conf->arg0();
}

bool SrsConfig::get_heartbeat_summaries()
{
    static bool DEFAULT = false;
    
    SrsConfDirective* conf = get_heartbeart();
    if (!conf) {
        return DEFAULT;
    }
    
    conf = conf->get("summaries");
    if (!conf || conf->arg0().empty()) {
        return DEFAULT;
    }
    
    return SRS_CONF_PERFER_FALSE(conf->arg0());
}

SrsConfDirective* SrsConfig::get_stats()
{
    return root->get("stats");
}

int SrsConfig::get_stats_network()
{
    static int DEFAULT = 0;
    
    SrsConfDirective* conf = get_stats();
    if (!conf) {
        return DEFAULT;
    }
    
    conf = conf->get("network");
    if (!conf || conf->arg0().empty()) {
        return DEFAULT;
    }
    
    return ::atoi(conf->arg0().c_str());
}

SrsConfDirective* SrsConfig::get_stats_disk_device()
{
    SrsConfDirective* conf = get_stats();
    if (!conf) {
        return NULL;
    }
    
    conf = conf->get("disk");
    if (!conf || conf->args.size() == 0) {
        return NULL;
    }
    
    return conf;
}<|MERGE_RESOLUTION|>--- conflicted
+++ resolved
@@ -2243,16 +2243,11 @@
         SrsJsonObject* sobj = SrsJsonAny::object();
         sobjs->set(dir->arg0(), sobj);
         
-<<<<<<< HEAD
-        SrsStatisticVhost* svhost = stat->find_vhost(dir->arg0());
-        sobj->set("id", SrsJsonAny::str(svhost? svhost->id.c_str() : ""));
-=======
         SrsStatisticVhost* svhost = stat->find_vhost_by_name(dir->arg0());
         if (!svhost) {
             continue;
         }
         sobj->set("id", SrsJsonAny::str(svhost->id.c_str()));
->>>>>>> fb7c0518
         sobj->set("name", dir->dumps_arg0_to_str());
         sobj->set("enabled", SrsJsonAny::boolean(get_vhost_enabled(dir->arg0())));
         
@@ -2376,17 +2371,12 @@
     // always present in vhost.
     SrsStatistic* stat = SrsStatistic::instance();
     
-<<<<<<< HEAD
-    SrsStatisticVhost* svhost = stat->find_vhost(vhost->arg0());
-    obj->set("id", SrsJsonAny::str(svhost? svhost->id.c_str() : ""));
-=======
     SrsStatisticVhost* svhost = stat->find_vhost_by_name(vhost->arg0());
     if (!svhost) {
         return err;
     }
     obj->set("id", SrsJsonAny::str(svhost->id.c_str()));
->>>>>>> fb7c0518
-    
+
     obj->set("name", vhost->dumps_arg0_to_str());
     obj->set("enabled", SrsJsonAny::boolean(get_vhost_enabled(vhost)));
     
