--- conflicted
+++ resolved
@@ -653,15 +653,9 @@
     
     if (fcntl(fd, F_SETLK, &lock) == -1) {
         if(errno == EACCES || errno == EAGAIN) {
-<<<<<<< HEAD
+            ::close(fd);
             srs_error("srs is already running!");
             return srs_error_new(ERROR_SYSTEM_PID_ALREADY_RUNNING, "srs is already running");
-=======
-            ret = ERROR_SYSTEM_PID_ALREADY_RUNNING;
-            srs_error("srs is already running! ret=%#x", ret);
-            ::close(fd);
-            return ret;
->>>>>>> 2d49b9d1
         }
         return srs_error_new(ERROR_SYSTEM_PID_LOCK, "access to pid=%s", pid_file.c_str());
     }
