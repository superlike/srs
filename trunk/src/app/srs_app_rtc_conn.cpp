/**
 * The MIT License (MIT)
 *
 * Copyright (c) 2013-2020 Winlin
 *
 * Permission is hereby granted, free of charge, to any person obtaining a copy of
 * this software and associated documentation files (the "Software"), to deal in
 * the Software without restriction, including without limitation the rights to
 * use, copy, modify, merge, publish, distribute, sublicense, and/or sell copies of
 * the Software, and to permit persons to whom the Software is furnished to do so,
 * subject to the following conditions:
 *
 * The above copyright notice and this permission notice shall be included in all
 * copies or substantial portions of the Software.
 *
 * THE SOFTWARE IS PROVIDED "AS IS", WITHOUT WARRANTY OF ANY KIND, EXPRESS OR
 * IMPLIED, INCLUDING BUT NOT LIMITED TO THE WARRANTIES OF MERCHANTABILITY, FITNESS
 * FOR A PARTICULAR PURPOSE AND NONINFRINGEMENT. IN NO EVENT SHALL THE AUTHORS OR
 * COPYRIGHT HOLDERS BE LIABLE FOR ANY CLAIM, DAMAGES OR OTHER LIABILITY, WHETHER
 * IN AN ACTION OF CONTRACT, TORT OR OTHERWISE, ARISING FROM, OUT OF OR IN
 * CONNECTION WITH THE SOFTWARE OR THE USE OR OTHER DEALINGS IN THE SOFTWARE.
 */

#include <srs_app_rtc_conn.hpp>

using namespace std;

#include <sys/socket.h>
#include <netinet/in.h>
#include <arpa/inet.h>

#include <stdlib.h>
#include <fcntl.h>
#include <unistd.h>

#include <sstream>

#include <srs_core_autofree.hpp>
#include <srs_kernel_buffer.hpp>
#include <srs_kernel_rtp.hpp>
#include <srs_kernel_error.hpp>
#include <srs_kernel_log.hpp>
#include <srs_stun_stack.hpp>
#include <srs_rtmp_stack.hpp>
#include <srs_rtmp_msg_array.hpp>
#include <srs_app_dtls.hpp>
#include <srs_app_utility.hpp>
#include <srs_app_config.hpp>
#include <srs_app_rtp.hpp>
#include <srs_app_source.hpp>
#include <srs_app_server.hpp>
#include <srs_service_utility.hpp>
#include <srs_http_stack.hpp>
#include <srs_app_http_api.hpp>

static bool is_stun(const uint8_t* data, const int size) 
{
    return data != NULL && size > 0 && (data[0] == 0 || data[0] == 1); 
}

static bool is_dtls(const uint8_t* data, size_t len) 
{
  	return (len >= 13 && (data[0] > 19 && data[0] < 64));
}

static bool is_rtp_or_rtcp(const uint8_t* data, size_t len) 
{
  	return (len >= 12 && (data[0] & 0xC0) == 0x80);
}

static bool is_rtcp(const uint8_t* data, size_t len)
{
    return (len >= 12) && (data[0] & 0x80) && (data[1] >= 200 && data[1] <= 209);
}

static string gen_random_str(int len)
{
    static string random_table = "0123456789abcdefghijklmnopqrstuvwxyzABCDEFGHIJKLMNOPQRSTUVWXYZ";

    string ret;
    ret.reserve(len);
    for (int i = 0; i < len; ++i) {
        ret.append(1, random_table[random() % random_table.size()]);
    }

    return ret;
}

const int SRTP_MASTER_KEY_KEY_LEN = 16;
const int SRTP_MASTER_KEY_SALT_LEN = 14;

SrsCandidate::SrsCandidate()
{
}

SrsCandidate::~SrsCandidate()
{
}

std::vector<std::string> SrsCandidate::get_candidate_ips()
{
    std::vector<std::string> candidate_ips;

    string candidate = _srs_config->get_rtc_candidates();
    if (candidate == "*" || candidate == "0.0.0.0") {
        std::vector<std::string> tmp = srs_get_local_ips();
        for (int i = 0; i < (int)tmp.size(); ++i) {
            if (tmp[i] != "127.0.0.1") {
                candidate_ips.push_back(tmp[i]);
            }
        }
    } else {
        candidate_ips.push_back(candidate);
    }

    return candidate_ips;
}

SrsSdpMediaInfo::SrsSdpMediaInfo()
{
}

SrsSdpMediaInfo::~SrsSdpMediaInfo()
{
}

SrsSdp::SrsSdp()
{
}

SrsSdp::~SrsSdp()
{
}

srs_error_t SrsSdp::decode(const string& sdp_str)
{
    srs_error_t err = srs_success;

    if (sdp_str.size() < 2 || sdp_str[0] != 'v' || sdp_str[1] != '=') {
        return srs_error_new(ERROR_RTC_SDP_DECODE, "invalid sdp_str");
    }

    string line;
    istringstream is(sdp_str);
    while (getline(is, line)) {
        srs_verbose("line=%s", line.c_str());

        if (line.size() < 2 || line[1] != '=') {
            return srs_error_new(ERROR_RTC_SDP_DECODE, "invalid sdp line=%s", line.c_str());
        }

        switch (line[0]) {
            case 'v' :{
                break;
            }
            case 'o' :{
                break;
            }
            case 's' :{
                break;
            }
            case 't' :{
                break;
            }
            case 'c' :{
                break;
            }
            case 'a' :{
                if ((err = parse_attr(line)) != srs_success) {
                    return srs_error_new(ERROR_RTC_SDP_DECODE, "decode sdp line=%s failed", line.c_str());
                }
                break;
            }
            case 'm' :{
                break;
            }
        }
    }

    return err;
}

srs_error_t SrsSdp::encode(string& sdp_str)
{
    srs_error_t err = srs_success;

    string candidate_lines = "";

    std::vector<string> candidate_ips = SrsCandidate::get_candidate_ips();
    for (int i = 0; i < (int)candidate_ips.size(); ++i) {
        ostringstream os;
        os << "a=candidate:10 1 udp 2115783679 " << candidate_ips[i] << " " << _srs_config->get_rtc_listen() <<" typ host generation 0\\r\\n";
        candidate_lines += os.str();
    }

    // FIXME:
    sdp_str = 
		"v=0\\r\\n"
		"o=- 0 0 IN IP4 127.0.0.1\\r\\n"
		"s=-\\r\\n"
		"t=0 0\\r\\n"
		"a=ice-lite\\r\\n"
		"a=group:BUNDLE 0 1\\r\\n"
		"a=msid-semantic: WMS 6VrfBKXrwK\\r\\n"
		"m=audio 9 UDP/TLS/RTP/SAVPF 111\\r\\n"
		"c=IN IP4 0.0.0.0\\r\\n"
        + candidate_lines +
		"a=rtcp:9 IN IP4 0.0.0.0\\r\\n"
		"a=ice-ufrag:" + ice_ufrag + "\\r\\n"
		"a=ice-pwd:" + ice_pwd + "\\r\\n"
		"a=ice-options:trickle\\r\\n"
		"a=fingerprint:sha-256 " + SrsDtls::instance()->get_fingerprint() + "\\r\\n"
		"a=sendrecv\\r\\n"
		"a=mid:0\\r\\n"
		"a=extmap:1 urn:ietf:params:rtp-hdrext:ssrc-audio-level\\r\\n"
		"a=extmap:3 http://www.webrtc.org/experiments/rtp-hdrext/abs-send-time\\r\\n"
		"a=rtcp-mux\\r\\n"
		"a=rtpmap:111 opus/48000/2\\r\\n"
		"a=fmtp:111 minptime=10;useinbandfec=1\\r\\n"
		"a=maxptime:60\\r\\n"
		"a=ssrc:3233846890 cname:o/i14u9pJrxRKAsu\\r\\n"
		"a=ssrc:3233846890 msid:6VrfBKXrwK a0\\r\\n"
		"a=ssrc:3233846890 mslabel:6VrfBKXrwK\\r\\n"
		"a=ssrc:3233846890 label:6VrfBKXrwKa0\\r\\n"
		"m=video 9 UDP/TLS/RTP/SAVPF 102\\r\\n"
		"c=IN IP4 0.0.0.0\\r\\n"
        + candidate_lines +
		"a=rtcp:9 IN IP4 0.0.0.0\\r\\n"
		"b=as:2000000\\r\\n"
		"a=ice-ufrag:" + ice_ufrag + "\\r\\n"
		"a=ice-pwd:" + ice_pwd + "\\r\\n"
		"a=ice-options:trickle\\r\\n"
		"a=extmap:2 urn:ietf:params:rtp-hdrext:toffset\\r\\n"
		"a=extmap:3 http://www.webrtc.org/experiments/rtp-hdrext/abs-send-time\\r\\n"
		"a=extmap:4 urn:3gpp:video-orientation\\r\\n"
		"a=fingerprint:sha-256 " + SrsDtls::instance()->get_fingerprint() + "\\r\\n"
		"a=sendrecv\\r\\n"
		"a=mid:1\\r\\n"
		"a=rtcp-mux\\r\\n"
		"a=rtpmap:102 H264/90000\\r\\n"
		"a=rtcp-fb:102 goog-remb\\r\\n"
		"a=rtcp-fb:102 transport-cc\\r\\n"
		"a=rtcp-fb:102 ccm fir \\r\\n"
		"a=rtcp-fb:102 nack\\r\\n"
		"a=rtcp-fb:102 nack pli \\r\\n"
		"a=fmtp:102 level-asymmetry-allowed=1;packetization-mode=1;profile-level-id=42001f\\r\\n"
		"a=ssrc:3233846889 cname:o/i14u9pJrxRKAsu\\r\\n"
		"a=ssrc:3233846889 msid:6VrfBKXrwK v0\\r\\n"
		"a=ssrc:3233846889 mslabel:6VrfBKXrwK\\r\\n"
		"a=ssrc:3233846889 label:6VrfBKXrwKv0\\r\\n";

    return err;
}

srs_error_t SrsSdp::parse_attr(const string& line)
{
    srs_error_t err = srs_success;

    string key = "";
    string val = "";
    string* p = &key;
    for (int i = 2; i < (int)line.size(); ++i) {
        if (line[i] == ':' && p == &key) {
            p = &val;
        } else {
            if (line[i] != '\r' && line[i] != '\n') {
                p->append(1, line[i]);
            }
        }
    }

    srs_verbose("sdp attribute key=%s, val=%s", key.c_str(), val.c_str());

    if (key == "ice-ufrag") {
        ice_ufrag = val;
    } else if (key == "ice-pwd") {
        ice_pwd = val;
    } else if (key == "fingerprint") {
        
    } else {
    }

    return err;
}

SrsDtlsSession::SrsDtlsSession(SrsRtcSession* s)
{
    rtc_session = s;

    dtls = NULL;
    bio_in = NULL;
    bio_out = NULL;

    client_key = "";
    server_key = "";

    srtp_send = NULL;
    srtp_recv = NULL;

    handshake_done = false;
}

SrsDtlsSession::~SrsDtlsSession()
{
    if (dtls) {
        // this function will free bio_in and bio_out
        SSL_free(dtls);
        dtls = NULL;
    }

    if (srtp_send) {
        srtp_dealloc(srtp_send);
    }

    if (srtp_recv) {
        srtp_dealloc(srtp_recv);
    }
}

srs_error_t SrsDtlsSession::handshake(SrsUdpMuxSocket* udp_mux_skt)
{
    srs_error_t err = srs_success;

	int ret = SSL_do_handshake(dtls);

    unsigned char *out_bio_data;
    int out_bio_len = BIO_get_mem_data(bio_out, &out_bio_data);

    int ssl_err = SSL_get_error(dtls, ret); 
    switch(ssl_err) {   
        case SSL_ERROR_NONE: {   
            if ((err = on_dtls_handshake_done(udp_mux_skt)) != srs_success) {
                return srs_error_wrap(err, "dtls handshake done handle");
            }
            break;
        }  

        case SSL_ERROR_WANT_READ: {   
            break;
        }   

        case SSL_ERROR_WANT_WRITE: {   
            break;
        }

        default: {   
            break;
        }   
    }   

    if (out_bio_len) {   
        if ((err = udp_mux_skt->sendto(out_bio_data, out_bio_len, 0)) != srs_success) {
            return srs_error_wrap(err, "send dtls packet");
        }
    }

    return err;
}

srs_error_t SrsDtlsSession::on_dtls(SrsUdpMuxSocket* udp_mux_skt)
{
    srs_error_t err = srs_success;
	if (BIO_reset(bio_in) != 1) {
        return srs_error_new(ERROR_OpenSslBIOReset, "BIO_reset");
    }
    if (BIO_reset(bio_out) != 1) {
        return srs_error_new(ERROR_OpenSslBIOReset, "BIO_reset");
    }

    if (BIO_write(bio_in, udp_mux_skt->data(), udp_mux_skt->size()) <= 0) {
        // TODO: 0 or -1 maybe block, use BIO_should_retry to check.
        return srs_error_new(ERROR_OpenSslBIOWrite, "BIO_write");
    }

    if (! handshake_done) {
        err = handshake(udp_mux_skt);
    } else {
        while (BIO_ctrl_pending(bio_in) > 0) {
            char dtls_read_buf[8092];
            int nb = SSL_read(dtls, dtls_read_buf, sizeof(dtls_read_buf));

            if (nb > 0) {
                if ((err =on_dtls_application_data(dtls_read_buf, nb)) != srs_success) {
                    return srs_error_wrap(err, "dtls application data process");
                }
            }
        }
    }

	return err;
}

srs_error_t SrsDtlsSession::on_dtls_handshake_done(SrsUdpMuxSocket* udp_mux_skt)
{
    srs_error_t err = srs_success;
    srs_trace("dtls handshake done");

    handshake_done = true;
    if ((err = srtp_initialize()) != srs_success) {
        return srs_error_wrap(err, "srtp init failed");
    }

    return rtc_session->on_connection_established(udp_mux_skt);
}

srs_error_t SrsDtlsSession::on_dtls_application_data(const char* buf, const int nb_buf)
{
    srs_error_t err = srs_success;

    // TODO: process SCTP protocol(WebRTC datachannel support)

    return err;
}

srs_error_t SrsDtlsSession::send_client_hello(SrsUdpMuxSocket* udp_mux_skt)
{
    srs_error_t err = srs_success;

    if (dtls == NULL) {    
        srs_verbose("send client hello");

        if ((dtls = SSL_new(SrsDtls::instance()->get_dtls_ctx())) == NULL) {
            return srs_error_new(ERROR_OpenSslCreateSSL, "SSL_new dtls");
        }

        SSL_set_connect_state(dtls);

        if ((bio_in = BIO_new(BIO_s_mem())) == NULL) {
            return srs_error_new(ERROR_OpenSslBIONew, "BIO_new in");
        }

        if ((bio_out = BIO_new(BIO_s_mem())) == NULL) {
            BIO_free(bio_in);
            return srs_error_new(ERROR_OpenSslBIONew, "BIO_new out");
        }

        SSL_set_bio(dtls, bio_in, bio_out);

        return handshake(udp_mux_skt);
    } 

    return err;
}

srs_error_t SrsDtlsSession::srtp_initialize() 
{
    srs_error_t err = srs_success;

	unsigned char material[SRTP_MASTER_KEY_LEN * 2] = {0};  // client(SRTP_MASTER_KEY_KEY_LEN + SRTP_MASTER_KEY_SALT_LEN) + server
	static const string dtls_srtp_lable = "EXTRACTOR-dtls_srtp";
	if (! SSL_export_keying_material(dtls, material, sizeof(material), dtls_srtp_lable.c_str(), dtls_srtp_lable.size(), NULL, 0, 0)) {   
        return srs_error_new(ERROR_RTC_SRTP_INIT, "SSL_export_keying_material failed");
	}   

	size_t offset = 0;

	std::string client_master_key(reinterpret_cast<char*>(material), SRTP_MASTER_KEY_KEY_LEN);
	offset += SRTP_MASTER_KEY_KEY_LEN;
	std::string server_master_key(reinterpret_cast<char*>(material + offset), SRTP_MASTER_KEY_KEY_LEN);
	offset += SRTP_MASTER_KEY_KEY_LEN;
	std::string client_master_salt(reinterpret_cast<char*>(material + offset), SRTP_MASTER_KEY_SALT_LEN);
	offset += SRTP_MASTER_KEY_SALT_LEN;
	std::string server_master_salt(reinterpret_cast<char*>(material + offset), SRTP_MASTER_KEY_SALT_LEN);

	client_key = client_master_key + client_master_salt;
	server_key = server_master_key + server_master_salt;

    if ((err = srtp_send_init()) != srs_success) {
        return srs_error_wrap(err, "srtp send init failed");
    }

    if ((err = srtp_recv_init()) != srs_success) {
        return srs_error_wrap(err, "srtp recv init failed");
    }

    return err;
}

srs_error_t SrsDtlsSession::srtp_send_init()
{
    srs_error_t err = srs_success;

    srtp_policy_t policy;
    bzero(&policy, sizeof(policy));

    srtp_crypto_policy_set_aes_cm_128_hmac_sha1_80(&policy.rtp);
    srtp_crypto_policy_set_aes_cm_128_hmac_sha1_80(&policy.rtcp);

    policy.ssrc.type = ssrc_any_outbound;
    
    policy.ssrc.value = 0;
    // TODO: adjust window_size
    policy.window_size = 8192;
    policy.allow_repeat_tx = 1;
    policy.next = NULL;

    uint8_t *key = new uint8_t[client_key.size()];
    memcpy(key, client_key.data(), client_key.size());
    policy.key = key;

    if (srtp_create(&srtp_send, &policy) != 0) {
        srs_freepa(key);
        return srs_error_new(ERROR_RTC_SRTP_INIT, "srtp_create failed");
    }

    srs_freepa(key);

    return err;
}

srs_error_t SrsDtlsSession::srtp_recv_init()
{
    srs_error_t err = srs_success;

    srtp_policy_t policy;
    bzero(&policy, sizeof(policy));

    srtp_crypto_policy_set_aes_cm_128_hmac_sha1_80(&policy.rtp);
    srtp_crypto_policy_set_aes_cm_128_hmac_sha1_80(&policy.rtcp);

    policy.ssrc.type = ssrc_any_inbound;

    policy.ssrc.value = 0;
    // TODO: adjust window_size
    policy.window_size = 8192;
    policy.allow_repeat_tx = 1;
    policy.next = NULL;

    uint8_t *key = new uint8_t[server_key.size()];
    memcpy(key, server_key.data(), server_key.size());
    policy.key = key;

    if (srtp_create(&srtp_recv, &policy) != 0) {
        srs_freepa(key);
        return srs_error_new(ERROR_RTC_SRTP_INIT, "srtp_create failed");
    }

    srs_freepa(key);

    return err;
}

srs_error_t SrsDtlsSession::protect_rtp(char* out_buf, const char* in_buf, int& nb_out_buf)
{
    srs_error_t err = srs_success;

    if (srtp_send) {
        memcpy(out_buf, in_buf, nb_out_buf);
        if (srtp_protect(srtp_send, out_buf, &nb_out_buf) != 0) {
            return srs_error_new(ERROR_RTC_SRTP_PROTECT, "rtp protect failed");
        }

        return err;
    }

    return srs_error_new(ERROR_RTC_SRTP_PROTECT, "rtp protect failed");
}

srs_error_t SrsDtlsSession::unprotect_rtp(char* out_buf, const char* in_buf, int& nb_out_buf)
{
    srs_error_t err = srs_success;

    if (srtp_recv) {
        memcpy(out_buf, in_buf, nb_out_buf);
        if (srtp_unprotect(srtp_recv, out_buf, &nb_out_buf) != 0) {
            return srs_error_new(ERROR_RTC_SRTP_UNPROTECT, "rtp unprotect failed");
        }

        return err;
    }

    return srs_error_new(ERROR_RTC_SRTP_UNPROTECT, "rtp unprotect failed");
}

srs_error_t SrsDtlsSession::protect_rtcp(char* out_buf, const char* in_buf, int& nb_out_buf)
{
    srs_error_t err = srs_success;

    if (srtp_send) {
        memcpy(out_buf, in_buf, nb_out_buf);
        if (srtp_protect_rtcp(srtp_send, out_buf, &nb_out_buf) != 0) {
            return srs_error_new(ERROR_RTC_SRTP_PROTECT, "rtcp protect failed");
        }

        return err;
    }

    return srs_error_new(ERROR_RTC_SRTP_PROTECT, "rtcp protect failed");
}

srs_error_t SrsDtlsSession::unprotect_rtcp(char* out_buf, const char* in_buf, int& nb_out_buf)
{
    srs_error_t err = srs_success;

    if (srtp_recv) {
        memcpy(out_buf, in_buf, nb_out_buf);
        if (srtp_unprotect_rtcp(srtp_recv, out_buf, &nb_out_buf) != 0) {
            return srs_error_new(ERROR_RTC_SRTP_UNPROTECT, "rtcp unprotect failed");
        }

        return err;
    }

    return srs_error_new(ERROR_RTC_SRTP_UNPROTECT, "rtcp unprotect failed");
}

SrsRtcSenderThread::SrsRtcSenderThread(SrsRtcSession* s, SrsUdpMuxSocket* u, int parent_cid)
    : ukt(NULL)
{
    _parent_cid = parent_cid;
    trd = new SrsDummyCoroutine();

    rtc_session = s;
    ukt = *u;
}

SrsRtcSenderThread::~SrsRtcSenderThread()
{
    srs_freep(trd);
}

int SrsRtcSenderThread::cid()
{
    return trd->cid();
}

srs_error_t SrsRtcSenderThread::start()
{
    srs_error_t err = srs_success;
    
    srs_freep(trd);
    trd = new SrsSTCoroutine("rtc_sender", this, _parent_cid);
    
    if ((err = trd->start()) != srs_success) {
        return srs_error_wrap(err, "rtc_sender");
    }
    
    return err;
}

void SrsRtcSenderThread::stop()
{
    trd->stop();
}

void SrsRtcSenderThread::stop_loop()
{
    trd->interrupt();
}


srs_error_t SrsRtcSenderThread::cycle()
{
    srs_error_t err = srs_success;

	SrsSource* source = NULL;

    // TODO: FIXME: Should refactor it, directly use http server as handler.
    ISrsSourceHandler* handler = _srs_hybrid->srs()->instance();
    if ((err = _srs_sources->fetch_or_create(&rtc_session->request, handler, &source)) != srs_success) {
        return srs_error_wrap(err, "rtc fetch source failed");
    }

    srs_trace("source url=%s, source_id=[%d][%d]",
        rtc_session->request.get_stream_url().c_str(), ::getpid(), source->source_id());

	SrsConsumer* consumer = NULL;
    if ((err = source->create_consumer(NULL, consumer)) != srs_success) {
        return srs_error_wrap(err, "rtc create consumer, source url=%s", rtc_session->request.get_stream_url().c_str());
    }

    SrsAutoFree(SrsConsumer, consumer);

    while (true) {
		if ((err = trd->pull()) != srs_success) {
            return srs_error_wrap(err, "rtc sender thread");
        }

        SrsMessageArray msgs(SRS_PERF_MW_MSGS);

#ifdef SRS_PERF_QUEUE_COND_WAIT
        consumer->wait(0, SRS_PERF_MW_SLEEP);
#endif

        int msg_count = 0;
        if ((err = consumer->dump_packets(&msgs, msg_count)) != srs_success) {
            continue;
        }

        if (msg_count <= 0) { 
#ifndef SRS_PERF_QUEUE_COND_WAIT
            srs_usleep(mw_sleep);
#endif
            // ignore when nothing got.
            continue;
        }

        send_and_free_messages(msgs.msgs, msg_count, &ukt);
    }
}

void SrsRtcSenderThread::send_and_free_messages(SrsSharedPtrMessage** msgs, int nb_msgs, SrsUdpMuxSocket* udp_mux_skt)
{
    srs_error_t err = srs_success;

	for (int i = 0; i < nb_msgs; i++) {
        SrsSharedPtrMessage* msg = msgs[i];

        for (int i = 0; i < (int)msg->rtp_packets.size(); ++i) {
            if (!rtc_session->dtls_session) {
                continue;
            }

            SrsRtpSharedPacket* pkt = msg->rtp_packets[i];

            int length = pkt->size;
            char buf[kRtpPacketSize];
            if ((err = rtc_session->dtls_session->protect_rtp(buf, pkt->payload, length)) != srs_success) {
                srs_warn("srtp err %s", srs_error_desc(err).c_str());
                srs_freep(err);
                continue;
            }

            // TODO: use sendmmsg to send multi packet one system call
            if ((err = udp_mux_skt->sendto(buf, length, 0)) != srs_success) {
                srs_warn("send err %s", srs_error_desc(err).c_str());
                srs_freep(err);
            }
        }

        srs_freep(msg);
    }
}

SrsRtcSession::SrsRtcSession(SrsRtcServer* rtc_svr, const SrsRequest& req, const std::string& un, int context_id)
{
    rtc_server = rtc_svr;
    session_state = INIT;
    dtls_session = NULL;
    strd = NULL;

    username = un;
    
    last_stun_time = srs_get_system_time();

    request = req;
    source = NULL;

    cid = context_id;
}

SrsRtcSession::~SrsRtcSession()
{
    srs_freep(dtls_session);

    if (strd) {
        strd->stop();
    }
    srs_freep(strd);
}

void SrsRtcSession::switch_to_context()
{
    _srs_context->set_id(cid);
}

srs_error_t SrsRtcSession::on_stun(SrsUdpMuxSocket* udp_mux_skt, SrsStunPacket* stun_req)
{
    srs_error_t err = srs_success;

    if (stun_req->is_binding_request()) {
        if ((err = on_binding_request(udp_mux_skt, stun_req)) != srs_success) {
            return srs_error_wrap(err, "stun binding request failed");
        }
    }

    last_stun_time = srs_get_system_time();

    return err;
}

srs_error_t SrsRtcSession::check_source()
{
    srs_error_t err = srs_success;

    if (source == NULL) {
        // TODO: FIXME: Should refactor it, directly use http server as handler.
        ISrsSourceHandler* handler = _srs_hybrid->srs()->instance();
        if ((err = _srs_sources->fetch_or_create(&request, handler, &source)) != srs_success) {
            return srs_error_wrap(err, "create source");
        }
    }

    return err;
}

srs_error_t SrsRtcSession::on_binding_request(SrsUdpMuxSocket* udp_mux_skt, SrsStunPacket* stun_req)
{
    srs_error_t err = srs_success;

    SrsStunPacket stun_binding_response;
    char buf[1460];
    SrsBuffer* stream = new SrsBuffer(buf, sizeof(buf));
    SrsAutoFree(SrsBuffer, stream);

    stun_binding_response.set_message_type(BindingResponse);
    stun_binding_response.set_local_ufrag(stun_req->get_remote_ufrag());
    stun_binding_response.set_remote_ufrag(stun_req->get_local_ufrag());
    stun_binding_response.set_transcation_id(stun_req->get_transcation_id());
    // FIXME: inet_addr is deprecated, IPV6 support
    stun_binding_response.set_mapped_address(be32toh(inet_addr(udp_mux_skt->get_peer_ip().c_str())));
    stun_binding_response.set_mapped_port(udp_mux_skt->get_peer_port());

    if ((err = stun_binding_response.encode(get_local_sdp()->get_ice_pwd(), stream)) != srs_success) {
        return srs_error_wrap(err, "stun binding response encode failed");
    }

    if ((err = udp_mux_skt->sendto(stream->data(), stream->pos(), 0)) != srs_success) {
        return srs_error_wrap(err, "stun binding response send failed");
    }

    if (get_session_state() == WAITING_STUN) {
        if ((err = send_client_hello(udp_mux_skt)) != srs_success) {
            return srs_error_wrap(err, "send client hello, failed");
        }

        set_session_state(DOING_DTLS_HANDSHAKE);

        peer_id = udp_mux_skt->get_peer_id();
        rtc_server->insert_into_id_sessions(peer_id, this);
    }

    return err;
}

srs_error_t SrsRtcSession::on_rtcp_feedback(char* buf, int nb_buf, SrsUdpMuxSocket* udp_mux_skt)
{
    srs_error_t err = srs_success;

    if (nb_buf < 12) {
        return srs_error_new(ERROR_RTC_RTCP_CHECK, "invalid rtp feedback packet, nb_buf=%d", nb_buf);
    }

    SrsBuffer* stream = new SrsBuffer(buf, nb_buf);
    SrsAutoFree(SrsBuffer, stream);

    // @see: https://tools.ietf.org/html/rfc4585#section-6.1
    /*
		0                   1                   2                   3
        0 1 2 3 4 5 6 7 8 9 0 1 2 3 4 5 6 7 8 9 0 1 2 3 4 5 6 7 8 9 0 1
       +-+-+-+-+-+-+-+-+-+-+-+-+-+-+-+-+-+-+-+-+-+-+-+-+-+-+-+-+-+-+-+-+
       |V=2|P|   FMT   |       PT      |          length               |
       +-+-+-+-+-+-+-+-+-+-+-+-+-+-+-+-+-+-+-+-+-+-+-+-+-+-+-+-+-+-+-+-+
       |                  SSRC of packet sender                        |
       +-+-+-+-+-+-+-+-+-+-+-+-+-+-+-+-+-+-+-+-+-+-+-+-+-+-+-+-+-+-+-+-+
       |                  SSRC of media source                         |
       +-+-+-+-+-+-+-+-+-+-+-+-+-+-+-+-+-+-+-+-+-+-+-+-+-+-+-+-+-+-+-+-+
       :            Feedback Control Information (FCI)                 :
       :                                                               :
    */
    /*uint8_t first = */stream->read_1bytes();
    //uint8_t version = first & 0xC0;
    //uint8_t padding = first & 0x20;
    //uint8_t fmt = first & 0x1F;

    /*uint8_t payload_type = */stream->read_1bytes();
    /*uint16_t length = */stream->read_2bytes();
    /*uint32_t ssrc_of_sender = */stream->read_4bytes();
    /*uint32_t ssrc_of_media_source = */stream->read_4bytes();

    /*
		 0                   1                   2                   3
         0 1 2 3 4 5 6 7 8 9 0 1 2 3 4 5 6 7 8 9 0 1 2 3 4 5 6 7 8 9 0 1
        +-+-+-+-+-+-+-+-+-+-+-+-+-+-+-+-+-+-+-+-+-+-+-+-+-+-+-+-+-+-+-+-+
        |            PID                |             BLP               |
        +-+-+-+-+-+-+-+-+-+-+-+-+-+-+-+-+-+-+-+-+-+-+-+-+-+-+-+-+-+-+-+-+
	*/

    uint16_t pid = stream->read_2bytes();
    int blp = stream->read_2bytes();

    srs_verbose("pid=%u, blp=%d", pid, blp);

    if ((err = check_source()) != srs_success) {
        return srs_error_wrap(err, "check");
    }
    if (! source) {
        return srs_error_new(ERROR_RTC_SOURCE_CHECK, "can not found source");
    }

    vector<SrsRtpSharedPacket*> resend_pkts;
    SrsRtpSharedPacket* pkt = source->find_rtp_packet(pid);
    if (pkt) {
        resend_pkts.push_back(pkt);
    }

    uint16_t mask = 0x01;
    for (int i = 0; i < 16 && blp; ++i, mask <<= 1) {
        if (! (blp & mask)) {
            continue;
        }

        uint32_t loss_seq = pid + i;

        SrsRtpSharedPacket* pkt = source->find_rtp_packet(loss_seq);
        if (! pkt) {
            continue;
        }

        resend_pkts.push_back(pkt);
    }

    for (int i = 0; i < (int)resend_pkts.size(); ++i) {
        if (dtls_session) {
            char protected_buf[kRtpPacketSize];
            int nb_protected_buf = resend_pkts[i]->size;

            srs_verbose("resend pkt sequence=%u", resend_pkts[i]->sequence);

            dtls_session->protect_rtp(protected_buf, resend_pkts[i]->payload, nb_protected_buf);
            udp_mux_skt->sendto(protected_buf, nb_protected_buf, 0);
        }
    }

    return err;
}

srs_error_t SrsRtcSession::on_rtcp_ps_feedback(char* buf, int nb_buf, SrsUdpMuxSocket* udp_mux_skt)
{
    srs_error_t err = srs_success;

    if (nb_buf < 12) {
        return srs_error_new(ERROR_RTC_RTCP_CHECK, "invalid rtp feedback packet, nb_buf=%d", nb_buf);
    }

    SrsBuffer* stream = new SrsBuffer(buf, nb_buf);
    SrsAutoFree(SrsBuffer, stream);

    uint8_t first = stream->read_1bytes();
    //uint8_t version = first & 0xC0;
    //uint8_t padding = first & 0x20;
    uint8_t fmt = first & 0x1F;

    // TODO: FIXME: Dead code?
    /*uint8_t payload_type = */stream->read_1bytes();
    /*uint16_t length = */stream->read_2bytes();
    /*uint32_t ssrc_of_sender = */stream->read_4bytes();
    /*uint32_t ssrc_of_media_source = */stream->read_4bytes();

    switch (fmt) {
        case kPLI: {
            srs_verbose("pli");
            break;
        }
        case kSLI: {
            srs_verbose("sli");
            break;
        }
        case kRPSI: {
            srs_verbose("rpsi");
            break;
        }
        case kAFB: {
            srs_verbose("afb");
            break;
        }
        default: {
            return srs_error_new(ERROR_RTC_RTCP, "unknown payload specific feedback=%u", fmt);
        }
    }

    return err;
}

srs_error_t SrsRtcSession::on_rtcp_receiver_report(char* buf, int nb_buf, SrsUdpMuxSocket* udp_mux_skt)
{
    srs_error_t err = srs_success;

    if (nb_buf < 8) {
        return srs_error_new(ERROR_RTC_RTCP_CHECK, "invalid rtp receiver report packet, nb_buf=%d", nb_buf);
    }

    SrsBuffer* stream = new SrsBuffer(buf, nb_buf);
    SrsAutoFree(SrsBuffer, stream);

    // @see: https://tools.ietf.org/html/rfc3550#section-6.4.2
    /*
		0                   1                   2                   3
        0 1 2 3 4 5 6 7 8 9 0 1 2 3 4 5 6 7 8 9 0 1 2 3 4 5 6 7 8 9 0 1
       +-+-+-+-+-+-+-+-+-+-+-+-+-+-+-+-+-+-+-+-+-+-+-+-+-+-+-+-+-+-+-+-+
header |V=2|P|    RC   |   PT=RR=201   |             length            |
       +-+-+-+-+-+-+-+-+-+-+-+-+-+-+-+-+-+-+-+-+-+-+-+-+-+-+-+-+-+-+-+-+
       |                     SSRC of packet sender                     |
       +=+=+=+=+=+=+=+=+=+=+=+=+=+=+=+=+=+=+=+=+=+=+=+=+=+=+=+=+=+=+=+=+
report |                 SSRC_1 (SSRC of first source)                 |
block  +-+-+-+-+-+-+-+-+-+-+-+-+-+-+-+-+-+-+-+-+-+-+-+-+-+-+-+-+-+-+-+-+
  1    | fraction lost |       cumulative number of packets lost       |
       +-+-+-+-+-+-+-+-+-+-+-+-+-+-+-+-+-+-+-+-+-+-+-+-+-+-+-+-+-+-+-+-+
       |           extended highest sequence number received           |
       +-+-+-+-+-+-+-+-+-+-+-+-+-+-+-+-+-+-+-+-+-+-+-+-+-+-+-+-+-+-+-+-+
       |                      interarrival jitter                      |
       +-+-+-+-+-+-+-+-+-+-+-+-+-+-+-+-+-+-+-+-+-+-+-+-+-+-+-+-+-+-+-+-+
       |                         last SR (LSR)                         |
       +-+-+-+-+-+-+-+-+-+-+-+-+-+-+-+-+-+-+-+-+-+-+-+-+-+-+-+-+-+-+-+-+
       |                   delay since last SR (DLSR)                  |
       +=+=+=+=+=+=+=+=+=+=+=+=+=+=+=+=+=+=+=+=+=+=+=+=+=+=+=+=+=+=+=+=+
report |                 SSRC_2 (SSRC of second source)                |
block  +-+-+-+-+-+-+-+-+-+-+-+-+-+-+-+-+-+-+-+-+-+-+-+-+-+-+-+-+-+-+-+-+
  2    :                               ...                             :
       +=+=+=+=+=+=+=+=+=+=+=+=+=+=+=+=+=+=+=+=+=+=+=+=+=+=+=+=+=+=+=+=+
       |                  profile-specific extensions                  |
       +-+-+-+-+-+-+-+-+-+-+-+-+-+-+-+-+-+-+-+-+-+-+-+-+-+-+-+-+-+-+-+-+
    */
    uint8_t first = stream->read_1bytes();
    //uint8_t version = first & 0xC0;
    //uint8_t padding = first & 0x20;
    uint8_t rc = first & 0x1F;

    /*uint8_t payload_type = */stream->read_1bytes();
    uint16_t length = stream->read_2bytes();
    /*uint32_t ssrc_of_sender = */stream->read_4bytes();

    if (((length + 1) * 4) != (rc * 24 + 8)) {
        return srs_error_new(ERROR_RTC_RTCP_CHECK, "invalid rtcp receiver packet, length=%u, rc=%u", length, rc);
    }

    for (int i = 0; i < rc; ++i) {
        uint32_t ssrc = stream->read_4bytes();
        uint8_t fraction_lost = stream->read_1bytes();
        uint32_t cumulative_number_of_packets_lost = stream->read_3bytes();
        uint32_t highest_seq = stream->read_4bytes();
        uint32_t jitter = stream->read_4bytes();
        uint32_t lst = stream->read_4bytes();
        uint32_t dlsr = stream->read_4bytes();

        (void)ssrc; (void)fraction_lost; (void)cumulative_number_of_packets_lost; (void)highest_seq; (void)jitter; (void)lst; (void)dlsr;
        srs_verbose("ssrc=%u, fraction_lost=%u, cumulative_number_of_packets_lost=%u, highest_seq=%u, jitter=%u, lst=%u, dlst=%u",
            ssrc, fraction_lost, cumulative_number_of_packets_lost, highest_seq, jitter, lst, dlsr);
    }

    return err;
}

srs_error_t SrsRtcSession::send_client_hello(SrsUdpMuxSocket* udp_mux_skt)
{
    srs_error_t err = srs_success;

    if (dtls_session == NULL) {
        dtls_session = new SrsDtlsSession(this);
    }

    dtls_session->send_client_hello(udp_mux_skt);

    return err;
}

srs_error_t SrsRtcSession::on_connection_established(SrsUdpMuxSocket* udp_mux_skt)
{
    srs_trace("rtc session=%s, connection established", id().c_str());
    return start_play(udp_mux_skt);
}

srs_error_t SrsRtcSession::start_play(SrsUdpMuxSocket* udp_mux_skt)
{
    srs_error_t err = srs_success;

    srs_freep(strd);
    strd = new SrsRtcSenderThread(this, udp_mux_skt, _srs_context->get_id());
    if ((err = strd->start()) != srs_success) {
        return srs_error_wrap(err, "start SrsRtcSenderThread");
    }

    return err;
}

srs_error_t SrsRtcSession::on_dtls(SrsUdpMuxSocket* udp_mux_skt)
{
    return dtls_session->on_dtls(udp_mux_skt);
}

<<<<<<< HEAD
srs_error_t SrsRtcSession::on_rtp(SrsUdpMuxSocket* udp_mux_skt)
{
    srs_error_t err = srs_success;
    if (dtls_session == NULL) {
        return srs_error_new(ERROR_RTC_RTP, "recv unexpect rtp packet before dtls done");
    }

    char unprotected_buf[1460];
    int nb_unprotected_buf = udp_mux_skt->size();
    if ((err = dtls_session->unprotect_rtp(unprotected_buf, udp_mux_skt->data(), nb_unprotected_buf)) != srs_success) {
        return srs_error_wrap(err, "rtp unprotect failed");
    }

    // FIXME: use SrsRtpPacket 
    SrsBuffer* stream = new SrsBuffer(unprotected_buf, nb_unprotected_buf);
    SrsAutoFree(SrsBuffer, stream);
    uint8_t first = stream->read_1bytes();
    uint8_t second = stream->read_1bytes();

    bool padding = (first & 0x20);
    bool ext = (first & 0x10);
    uint8_t cc = (first & 0x0F);

    bool marker = (second & 0x80);

    uint16_t sequence = stream->read_2bytes();
    uint32_t timestamp = stream->read_4bytes();
    uint32_t ssrc = stream->read_4bytes();

    srs_verbose("sequence=%u, timestamp=%u, ssrc=%u, padding=%d, ext=%d, cc=%u, marker=%d", 
        sequence, timestamp, ssrc, padding, ext, cc, marker);

    for (uint8_t i = 0; i < cc; ++i) {
        /*uint32_t csrc = */stream->read_4bytes();
    }

    if (ext) {
        uint16_t extern_profile = stream->read_2bytes();
        uint16_t extern_length = stream->read_2bytes();

        (void)extern_profile; (void)extern_length;
        srs_verbose("extern_profile=%u, extern_length=%u", extern_profile, extern_length);

        stream->read_string(extern_length * 4);
    }

    return err;
}

=======
>>>>>>> 0b6e9257
srs_error_t SrsRtcSession::on_rtcp(SrsUdpMuxSocket* udp_mux_skt)
{
    srs_error_t err = srs_success;

    if (dtls_session == NULL) {
        return srs_error_new(ERROR_RTC_RTCP, "recv unexpect rtp packet before dtls done");
    }

    char unprotected_buf[1460];
    int nb_unprotected_buf = udp_mux_skt->size();
    if ((err = dtls_session->unprotect_rtcp(unprotected_buf, udp_mux_skt->data(), nb_unprotected_buf)) != srs_success) {
        return srs_error_wrap(err, "rtcp unprotect failed");
    }

    char* ph = unprotected_buf;
    int nb_left = nb_unprotected_buf;
    while (nb_left) {
        uint8_t payload_type = ph[1];
        uint16_t length_4bytes = (((uint16_t)ph[2]) << 8) | ph[3];

        int length = (length_4bytes + 1) * 4;

        if (length > nb_unprotected_buf) {
            return srs_error_new(ERROR_RTC_RTCP, "invalid rtcp packet, length=%u", length);
        }

        srs_verbose("on rtcp, payload_type=%u", payload_type);

        switch (payload_type) {
            case kSR: {
                break;
            }
            case kRR: {
                err = on_rtcp_receiver_report(ph, length, udp_mux_skt);
                break;
            }
            case kSDES: {
                break;
            }
            case kBye: {
                break;
            }
            case kApp: {
                break;
            }
            case kRtpFb: {
                err = on_rtcp_feedback(ph, length, udp_mux_skt);
                break;
            }
            case kPsFb: {
                err = on_rtcp_ps_feedback(ph, length, udp_mux_skt);
                break;
            }
            default:{
                return srs_error_new(ERROR_RTC_RTCP_CHECK, "unknown rtcp type=%u", payload_type);
                break;
            }
        }

        if (err != srs_success) {
            return srs_error_wrap(err, "rtcp");
        }

        ph += length;
        nb_left -= length;
    }

    return err;
}

SrsRtcServer::SrsRtcServer()
{
    listener = NULL;
}

SrsRtcServer::~SrsRtcServer()
{
    srs_freep(listener);

    rttrd->stop();
    srs_freep(rttrd);
}

srs_error_t SrsRtcServer::initialize()
{
    srs_error_t err = srs_success;

    rttrd = new SrsRtcTimerThread(this, _srs_context->get_id());
    if ((err = rttrd->start()) != srs_success) {
        return srs_error_wrap(err, "rtc timer thread init failed");
    }

    return err;
}

srs_error_t SrsRtcServer::listen_udp()
{
    srs_error_t err = srs_success;

    if (!_srs_config->get_rtc_enabled()) {
        return err;
    }

    int port = _srs_config->get_rtc_listen();
    if (port <= 0) {
        return srs_error_new(ERROR_RTC_PORT, "invalid port=%d", port);
    }

    string ip = srs_any_address_for_listener();

    srs_freep(listener);
    listener = new SrsUdpMuxListener(this, ip, port);

    if ((err = listener->listen()) != srs_success) {
        return srs_error_wrap(err, "listen %s:%d", ip.c_str(), port);
    }

    srs_trace("rtc listen at udp://%s:%d, fd=%d", ip.c_str(), port, listener->fd());

    return err;
}

srs_error_t SrsRtcServer::on_udp_packet(SrsUdpMuxSocket* udp_mux_skt)
{
    if (is_stun(reinterpret_cast<const uint8_t*>(udp_mux_skt->data()), udp_mux_skt->size())) {
        return on_stun(udp_mux_skt);
    } else if (is_dtls(reinterpret_cast<const uint8_t*>(udp_mux_skt->data()), udp_mux_skt->size())) {
        return on_dtls(udp_mux_skt);
    } else if (is_rtp_or_rtcp(reinterpret_cast<const uint8_t*>(udp_mux_skt->data()), udp_mux_skt->size())) {
        return on_rtp_or_rtcp(udp_mux_skt);
    } 

    return srs_error_new(ERROR_RTC_UDP, "unknown udp packet type");
}

srs_error_t SrsRtcServer::listen_api()
{
    srs_error_t err = srs_success;

    // TODO: FIXME: Fetch api from hybrid manager.
    SrsHttpServeMux* http_api_mux = _srs_hybrid->srs()->instance()->api_server();
    if ((err = http_api_mux->handle("/api/v1/sdp/", new SrsGoApiSdp(this))) != srs_success) {
        return srs_error_wrap(err, "handle sdp");
    }

    return err;
}

SrsRtcSession* SrsRtcServer::create_rtc_session(const SrsRequest& req, const SrsSdp& remote_sdp, SrsSdp& local_sdp)
{
    std::string local_pwd = gen_random_str(32);
    std::string local_ufrag = "";
    std::string username = "";
    while (true) {
        local_ufrag = gen_random_str(8);

        username = local_ufrag + ":" + remote_sdp.get_ice_ufrag();
        if (! map_username_session.count(username))
            break;
    }

    int cid = _srs_context->get_id();
    SrsRtcSession* session = new SrsRtcSession(this, req, username, cid);
    map_username_session.insert(make_pair(username, session));

    local_sdp.set_ice_ufrag(local_ufrag);
    local_sdp.set_ice_pwd(local_pwd);

    session->set_remote_sdp(remote_sdp);
    session->set_local_sdp(local_sdp);

    session->set_session_state(WAITING_STUN);

    return session;
}

SrsRtcSession* SrsRtcServer::find_rtc_session_by_peer_id(const string& peer_id)
{
    map<string, SrsRtcSession*>::iterator iter = map_id_session.find(peer_id);
    if (iter == map_id_session.end()) {
        return NULL; 
    }

    return iter->second;
}

srs_error_t SrsRtcServer::on_stun(SrsUdpMuxSocket* udp_mux_skt)
{
    srs_error_t err = srs_success;

    srs_verbose("recv stun packet from %s", udp_mux_skt->get_peer_id().c_str());

    SrsStunPacket stun_req;
    if ((err = stun_req.decode(udp_mux_skt->data(), udp_mux_skt->size())) != srs_success) {
        return srs_error_wrap(err, "decode stun packet failed");
    }

    std::string username = stun_req.get_username();
    SrsRtcSession* rtc_session = find_rtc_session_by_username(username);
    if (rtc_session == NULL) {
        return srs_error_new(ERROR_RTC_STUN, "can not find rtc_session, stun username=%s", username.c_str());
    }

    // Now, we got the RTC session to handle the packet, switch to its context
    // to make all logs write to the "correct" pid+cid.
    rtc_session->switch_to_context();

    return rtc_session->on_stun(udp_mux_skt, &stun_req);
}

srs_error_t SrsRtcServer::on_dtls(SrsUdpMuxSocket* udp_mux_skt)
{
    SrsRtcSession* rtc_session = find_rtc_session_by_peer_id(udp_mux_skt->get_peer_id());

    if (rtc_session == NULL) {
        return srs_error_new(ERROR_RTC_DTLS, "can not find rtc session by peer_id=%s", udp_mux_skt->get_peer_id().c_str());
    }

    // Now, we got the RTC session to handle the packet, switch to its context
    // to make all logs write to the "correct" pid+cid.
    rtc_session->switch_to_context();

    return rtc_session->on_dtls(udp_mux_skt);
}

srs_error_t SrsRtcServer::on_rtp_or_rtcp(SrsUdpMuxSocket* udp_mux_skt)
{
    srs_error_t err = srs_success;

    SrsRtcSession* rtc_session = find_rtc_session_by_peer_id(udp_mux_skt->get_peer_id());

    if (rtc_session == NULL) {
        return srs_error_new(ERROR_RTC_RTP, "can not find rtc session by peer_id=%s", udp_mux_skt->get_peer_id().c_str());
    }

    // Now, we got the RTC session to handle the packet, switch to its context
    // to make all logs write to the "correct" pid+cid.
    rtc_session->switch_to_context();

    if (is_rtcp(reinterpret_cast<const uint8_t*>(udp_mux_skt->data()), udp_mux_skt->size())) {
        err = rtc_session->on_rtcp(udp_mux_skt);
    } else {
        // We disable it because no RTP for player.
        // see https://github.com/ossrs/srs/blob/018577e685a07d9de7a47354e7a9c5f77f5f4202/trunk/src/app/srs_app_rtc_conn.cpp#L1081
        // err = rtc_session->on_rtp(udp_mux_skt);
    }

    return err;
}

SrsRtcSession* SrsRtcServer::find_rtc_session_by_username(const std::string& username)
{
    map<string, SrsRtcSession*>::iterator iter = map_username_session.find(username);
    if (iter == map_username_session.end()) {
        return NULL; 
    }

    return iter->second;
}

bool SrsRtcServer::insert_into_id_sessions(const string& peer_id, SrsRtcSession* rtc_session)
{
    return map_id_session.insert(make_pair(peer_id, rtc_session)).second;
}

void SrsRtcServer::check_and_clean_timeout_session()
{
    map<string, SrsRtcSession*>::iterator iter = map_username_session.begin();
    while (iter != map_username_session.end()) {
        SrsRtcSession* session = iter->second;
        if (session == NULL) {
            map_username_session.erase(iter++);
            continue;
        }

        if (session->is_stun_timeout()) {
            // Now, we got the RTC session to cleanup, switch to its context
            // to make all logs write to the "correct" pid+cid.
            session->switch_to_context();

            srs_trace("rtc session=%s, stun timeout", session->id().c_str());
            map_username_session.erase(iter++);
            map_id_session.erase(session->get_peer_id());
            delete session;
            continue;
        }

        ++iter;
    }
}

SrsRtcTimerThread::SrsRtcTimerThread(SrsRtcServer* rtc_svr, int parent_cid)
{
    _parent_cid = parent_cid;
    trd = new SrsDummyCoroutine();

    rtc_server = rtc_svr;
}

SrsRtcTimerThread::~SrsRtcTimerThread()
{
    srs_freep(trd);
}

int SrsRtcTimerThread::cid()
{
    return trd->cid();
}

srs_error_t SrsRtcTimerThread::start()
{
    srs_error_t err = srs_success;
    
    srs_freep(trd);
    trd = new SrsSTCoroutine("rtc_timer", this, _parent_cid);
    
    if ((err = trd->start()) != srs_success) {
        return srs_error_wrap(err, "rtc_timer");
    }
    
    return err;
}

void SrsRtcTimerThread::stop()
{
    trd->stop();
}

void SrsRtcTimerThread::stop_loop()
{
    trd->interrupt();
}

srs_error_t SrsRtcTimerThread::cycle()
{
    srs_error_t err = srs_success;

    while (true) {
		if ((err = trd->pull()) != srs_success) {
            return srs_error_wrap(err, "rtc timer thread");
        }

        srs_usleep(1 * SRS_UTIME_SECONDS);
        rtc_server->check_and_clean_timeout_session();
    }
}

RtcServerAdapter::RtcServerAdapter()
{
    rtc = new SrsRtcServer();
}

RtcServerAdapter::~RtcServerAdapter()
{
    srs_freep(rtc);
}

srs_error_t RtcServerAdapter::initialize()
{
    srs_error_t err = srs_success;

    if ((err = rtc->initialize()) != srs_success) {
        return srs_error_wrap(err, "rtc server initialize");
    }

    return err;
}

srs_error_t RtcServerAdapter::run()
{
    srs_error_t err = srs_success;

    if ((err = rtc->listen_udp()) != srs_success) {
        return srs_error_wrap(err, "listen udp");
    }

    if ((err = rtc->listen_api()) != srs_success) {
        return srs_error_wrap(err, "listen api");
    }

    return err;
}

void RtcServerAdapter::stop()
{
}
<|MERGE_RESOLUTION|>--- conflicted
+++ resolved
@@ -1078,58 +1078,6 @@
     return dtls_session->on_dtls(udp_mux_skt);
 }
 
-<<<<<<< HEAD
-srs_error_t SrsRtcSession::on_rtp(SrsUdpMuxSocket* udp_mux_skt)
-{
-    srs_error_t err = srs_success;
-    if (dtls_session == NULL) {
-        return srs_error_new(ERROR_RTC_RTP, "recv unexpect rtp packet before dtls done");
-    }
-
-    char unprotected_buf[1460];
-    int nb_unprotected_buf = udp_mux_skt->size();
-    if ((err = dtls_session->unprotect_rtp(unprotected_buf, udp_mux_skt->data(), nb_unprotected_buf)) != srs_success) {
-        return srs_error_wrap(err, "rtp unprotect failed");
-    }
-
-    // FIXME: use SrsRtpPacket 
-    SrsBuffer* stream = new SrsBuffer(unprotected_buf, nb_unprotected_buf);
-    SrsAutoFree(SrsBuffer, stream);
-    uint8_t first = stream->read_1bytes();
-    uint8_t second = stream->read_1bytes();
-
-    bool padding = (first & 0x20);
-    bool ext = (first & 0x10);
-    uint8_t cc = (first & 0x0F);
-
-    bool marker = (second & 0x80);
-
-    uint16_t sequence = stream->read_2bytes();
-    uint32_t timestamp = stream->read_4bytes();
-    uint32_t ssrc = stream->read_4bytes();
-
-    srs_verbose("sequence=%u, timestamp=%u, ssrc=%u, padding=%d, ext=%d, cc=%u, marker=%d", 
-        sequence, timestamp, ssrc, padding, ext, cc, marker);
-
-    for (uint8_t i = 0; i < cc; ++i) {
-        /*uint32_t csrc = */stream->read_4bytes();
-    }
-
-    if (ext) {
-        uint16_t extern_profile = stream->read_2bytes();
-        uint16_t extern_length = stream->read_2bytes();
-
-        (void)extern_profile; (void)extern_length;
-        srs_verbose("extern_profile=%u, extern_length=%u", extern_profile, extern_length);
-
-        stream->read_string(extern_length * 4);
-    }
-
-    return err;
-}
-
-=======
->>>>>>> 0b6e9257
 srs_error_t SrsRtcSession::on_rtcp(SrsUdpMuxSocket* udp_mux_skt)
 {
     srs_error_t err = srs_success;
