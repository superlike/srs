--- conflicted
+++ resolved
@@ -60,7 +60,6 @@
     return srs_success;
 }
 
-<<<<<<< HEAD
 ISrsUdpMuxHandler::ISrsUdpMuxHandler()
 {
 }
@@ -73,14 +72,10 @@
 {
     return srs_success;
 }
-=======
+
 void ISrsUdpHandler::set_stfd(srs_netfd_t /*fd*/)
 {
-    
-}
-
-
->>>>>>> 6012ac4e
+}
 
 ISrsTcpHandler::ISrsTcpHandler()
 {
@@ -238,7 +233,6 @@
     }
     
     return err;
-<<<<<<< HEAD
 }
 
 SrsUdpMuxSocket::SrsUdpMuxSocket(srs_netfd_t fd)
@@ -442,6 +436,4 @@
     }   
     
     return err;
-=======
->>>>>>> 6012ac4e
-}+}
