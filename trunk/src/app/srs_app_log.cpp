/**
 * The MIT License (MIT)
 *
 * Copyright (c) 2013-2020 Winlin
 *
 * Permission is hereby granted, free of charge, to any person obtaining a copy of
 * this software and associated documentation files (the "Software"), to deal in
 * the Software without restriction, including without limitation the rights to
 * use, copy, modify, merge, publish, distribute, sublicense, and/or sell copies of
 * the Software, and to permit persons to whom the Software is furnished to do so,
 * subject to the following conditions:
 *
 * The above copyright notice and this permission notice shall be included in all
 * copies or substantial portions of the Software.
 *
 * THE SOFTWARE IS PROVIDED "AS IS", WITHOUT WARRANTY OF ANY KIND, EXPRESS OR
 * IMPLIED, INCLUDING BUT NOT LIMITED TO THE WARRANTIES OF MERCHANTABILITY, FITNESS
 * FOR A PARTICULAR PURPOSE AND NONINFRINGEMENT. IN NO EVENT SHALL THE AUTHORS OR
 * COPYRIGHT HOLDERS BE LIABLE FOR ANY CLAIM, DAMAGES OR OTHER LIABILITY, WHETHER
 * IN AN ACTION OF CONTRACT, TORT OR OTHERWISE, ARISING FROM, OUT OF OR IN
 * CONNECTION WITH THE SOFTWARE OR THE USE OR OTHER DEALINGS IN THE SOFTWARE.
 */

#include <srs_app_log.hpp>

#include <stdarg.h>
#include <sys/time.h>

#include <sys/types.h>
#include <sys/stat.h>
#include <fcntl.h>
#include <unistd.h>

#include <srs_app_config.hpp>
#include <srs_kernel_error.hpp>
#include <srs_app_utility.hpp>
#include <srs_kernel_utility.hpp>

// the max size of a line of log.
#define LOG_MAX_SIZE 4096

// the tail append to each log.
#define LOG_TAIL '\n'
// reserved for the end of log data, it must be strlen(LOG_TAIL)
#define LOG_TAIL_SIZE 1

SrsFastLog::SrsFastLog()
{
    level = SrsLogLevelTrace;
    log_data = new char[LOG_MAX_SIZE];
    
    fd = -1;
    log_to_file_tank = false;
    utc = false;
}

SrsFastLog::~SrsFastLog()
{
    srs_freepa(log_data);
    
    if (fd > 0) {
        ::close(fd);
        fd = -1;
    }
    
    if (_srs_config) {
        _srs_config->unsubscribe(this);
    }
}

srs_error_t SrsFastLog::initialize()
{
    if (_srs_config) {
        _srs_config->subscribe(this);
        
        log_to_file_tank = _srs_config->get_log_tank_file();
        level = srs_get_log_level(_srs_config->get_log_level());
        utc = _srs_config->get_utc_time();
    }
    
    return srs_success;
}

void SrsFastLog::reopen()
{
    if (fd > 0) {
        ::close(fd);
    }
    
    if (!log_to_file_tank) {
        return;
    }
    
    open_log_file();
}

void SrsFastLog::verbose(const char* tag, int context_id, const char* fmt, ...)
{
    if (level > SrsLogLevelVerbose) {
        return;
    }
    
    int size = 0;
    if (!srs_log_header(log_data, LOG_MAX_SIZE, utc, false, tag, context_id, "Verb", &size)) {
        return;
    }
    
    va_list ap;
    va_start(ap, fmt);
    // we reserved 1 bytes for the new line.
    size += vsnprintf(log_data + size, LOG_MAX_SIZE - size, fmt, ap);
    va_end(ap);
    
    write_log(fd, log_data, size, SrsLogLevelVerbose);
}

void SrsFastLog::info(const char* tag, int context_id, const char* fmt, ...)
{
    if (level > SrsLogLevelInfo) {
        return;
    }
    
    int size = 0;
    if (!srs_log_header(log_data, LOG_MAX_SIZE, utc, false, tag, context_id, "Debug", &size)) {
        return;
    }
    
    va_list ap;
    va_start(ap, fmt);
    // we reserved 1 bytes for the new line.
    size += vsnprintf(log_data + size, LOG_MAX_SIZE - size, fmt, ap);
    va_end(ap);
    
    write_log(fd, log_data, size, SrsLogLevelInfo);
}

void SrsFastLog::trace(const char* tag, int context_id, const char* fmt, ...)
{
    if (level > SrsLogLevelTrace) {
        return;
    }
    
    int size = 0;
    if (!srs_log_header(log_data, LOG_MAX_SIZE, utc, false, tag, context_id, "Trace", &size)) {
        return;
    }
    
    va_list ap;
    va_start(ap, fmt);
    // we reserved 1 bytes for the new line.
    size += vsnprintf(log_data + size, LOG_MAX_SIZE - size, fmt, ap);
    va_end(ap);
    
    write_log(fd, log_data, size, SrsLogLevelTrace);
}

void SrsFastLog::warn(const char* tag, int context_id, const char* fmt, ...)
{
    if (level > SrsLogLevelWarn) {
        return;
    }
    
    int size = 0;
    if (!srs_log_header(log_data, LOG_MAX_SIZE, utc, true, tag, context_id, "Warn", &size)) {
        return;
    }
    
    va_list ap;
    va_start(ap, fmt);
    // we reserved 1 bytes for the new line.
    size += vsnprintf(log_data + size, LOG_MAX_SIZE - size, fmt, ap);
    va_end(ap);
    
    write_log(fd, log_data, size, SrsLogLevelWarn);
}

void SrsFastLog::error(const char* tag, int context_id, const char* fmt, ...)
{
    if (level > SrsLogLevelError) {
        return;
    }
    
    int size = 0;
    if (!srs_log_header(log_data, LOG_MAX_SIZE, utc, true, tag, context_id, "Error", &size)) {
        return;
    }
    
    va_list ap;
    va_start(ap, fmt);
    // we reserved 1 bytes for the new line.
    size += vsnprintf(log_data + size, LOG_MAX_SIZE - size, fmt, ap);
    va_end(ap);
    
    // add strerror() to error msg.
    // Check size to avoid security issue https://github.com/ossrs/srs/issues/1229
    if (errno != 0 && size < LOG_MAX_SIZE) {
        size += snprintf(log_data + size, LOG_MAX_SIZE - size, "(%s)", strerror(errno));
    }
    
    write_log(fd, log_data, size, SrsLogLevelError);
}

srs_error_t SrsFastLog::on_reload_utc_time()
{
    utc = _srs_config->get_utc_time();
    
    return srs_success;
}

srs_error_t SrsFastLog::on_reload_log_tank()
{
    srs_error_t err = srs_success;
    
    if (!_srs_config) {
        return err;
    }
    
    bool tank = log_to_file_tank;
    log_to_file_tank = _srs_config->get_log_tank_file();
    
    if (tank) {
        return err;
    }
    
    if (!log_to_file_tank) {
        return err;
    }
    
    if (fd > 0) {
        ::close(fd);
    }
    open_log_file();
    
    return err;
}

srs_error_t SrsFastLog::on_reload_log_level()
{
    srs_error_t err = srs_success;
    
    if (!_srs_config) {
        return err;
    }
    
    level = srs_get_log_level(_srs_config->get_log_level());
    
    return err;
}

srs_error_t SrsFastLog::on_reload_log_file()
{
    srs_error_t err = srs_success;
    
    if (!_srs_config) {
        return err;
    }
    
    if (!log_to_file_tank) {
        return err;
    }
    
    if (fd > 0) {
        ::close(fd);
    }
    open_log_file();
    
    return err;
}

void SrsFastLog::write_log(int& fd, char *str_log, int size, int level)
{
    // ensure the tail and EOF of string
    //      LOG_TAIL_SIZE for the TAIL char.
    //      1 for the last char(0).
    size = srs_min(LOG_MAX_SIZE - 1 - LOG_TAIL_SIZE, size);
    
    // add some to the end of char.
    str_log[size++] = LOG_TAIL;
    
    // if not to file, to console and return.
    if (!log_to_file_tank) {
        // if is error msg, then print color msg.
        // \033[31m : red text code in shell
        // \033[32m : green text code in shell
        // \033[33m : yellow text code in shell
        // \033[0m : normal text code
        if (level <= SrsLogLevelTrace) {
            printf("%.*s", size, str_log);
        } else if (level == SrsLogLevelWarn) {
            printf("\033[33m%.*s\033[0m", size, str_log);
        } else{
            printf("\033[31m%.*s\033[0m", size, str_log);
        }
        fflush(stdout);
        
        return;
    }
    
    // open log file. if specified
    if (fd < 0) {
        open_log_file();
    }
    
    // write log to file.
    if (fd > 0) {
        ::write(fd, str_log, size);
    }
}

void SrsFastLog::open_log_file()
{
    if (!_srs_config) {
        return;
    }
    
    std::string filename = _srs_config->get_log_file();
    
    if (filename.empty()) {
        return;
    }
    
<<<<<<< HEAD
    fd = ::open(filename.c_str(), O_RDWR | O_APPEND);
    
    if(fd == -1 && errno == ENOENT) {
        fd = open(filename.c_str(), O_RDWR | O_CREAT | O_TRUNC, S_IRUSR | S_IWUSR | S_IRGRP | S_IWGRP | S_IROTH);
    }
=======
    fd = ::open(filename.c_str(), O_RDWR | O_CREAT | O_APPEND);
>>>>>>> 731e8787
}
<|MERGE_RESOLUTION|>--- conflicted
+++ resolved
@@ -318,14 +318,6 @@
     if (filename.empty()) {
         return;
     }
-    
-<<<<<<< HEAD
-    fd = ::open(filename.c_str(), O_RDWR | O_APPEND);
-    
-    if(fd == -1 && errno == ENOENT) {
-        fd = open(filename.c_str(), O_RDWR | O_CREAT | O_TRUNC, S_IRUSR | S_IWUSR | S_IRGRP | S_IWGRP | S_IROTH);
-    }
-=======
+
     fd = ::open(filename.c_str(), O_RDWR | O_CREAT | O_APPEND);
->>>>>>> 731e8787
-}
+}
