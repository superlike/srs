--- conflicted
+++ resolved
@@ -65,12 +65,7 @@
 
 SrsForwarder::~SrsForwarder()
 {
-<<<<<<< HEAD
-    on_unpublish();
-    
     srs_freep(sdk);
-=======
->>>>>>> 958e20a5
     srs_freep(pthread);
     srs_freep(queue);
     srs_freep(jitter);
