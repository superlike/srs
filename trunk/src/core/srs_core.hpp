/*
The MIT License (MIT)

Copyright (c) 2013-2014 winlin

Permission is hereby granted, free of charge, to any person obtaining a copy of
this software and associated documentation files (the "Software"), to deal in
the Software without restriction, including without limitation the rights to
use, copy, modify, merge, publish, distribute, sublicense, and/or sell copies of
the Software, and to permit persons to whom the Software is furnished to do so,
subject to the following conditions:

The above copyright notice and this permission notice shall be included in all
copies or substantial portions of the Software.

THE SOFTWARE IS PROVIDED "AS IS", WITHOUT WARRANTY OF ANY KIND, EXPRESS OR
IMPLIED, INCLUDING BUT NOT LIMITED TO THE WARRANTIES OF MERCHANTABILITY, FITNESS
FOR A PARTICULAR PURPOSE AND NONINFRINGEMENT. IN NO EVENT SHALL THE AUTHORS OR
COPYRIGHT HOLDERS BE LIABLE FOR ANY CLAIM, DAMAGES OR OTHER LIABILITY, WHETHER
IN AN ACTION OF CONTRACT, TORT OR OTHERWISE, ARISING FROM, OUT OF OR IN
CONNECTION WITH THE SOFTWARE OR THE USE OR OTHER DEALINGS IN THE SOFTWARE.
*/

#ifndef SRS_CORE_HPP
#define SRS_CORE_HPP

/*
#include <srs_core.hpp>
*/

// current release version
#define VERSION_MAJOR       1
#define VERSION_MINOR       0
#define VERSION_REVISION    21
<<<<<<< HEAD

=======
>>>>>>> 98fb5046
// server info.
#define RTMP_SIG_SRS_KEY "SRS"
#define RTMP_SIG_SRS_ROLE "origin/edge server"
#define RTMP_SIG_SRS_NAME RTMP_SIG_SRS_KEY"(Simple RTMP Server)"
#define RTMP_SIG_SRS_URL_SHORT "github.com/winlinvip/simple-rtmp-server"
#define RTMP_SIG_SRS_URL "https://"RTMP_SIG_SRS_URL_SHORT
#define RTMP_SIG_SRS_WEB "http://blog.csdn.net/win_lin"
#define RTMP_SIG_SRS_EMAIL "winlin@vip.126.com"
#define RTMP_SIG_SRS_LICENSE "The MIT License (MIT)"
#define RTMP_SIG_SRS_COPYRIGHT "Copyright (c) 2013-2014 winlin"
#define RTMP_SIG_SRS_PRIMARY "winlin"
#define RTMP_SIG_SRS_AUTHROS "wenjie.zhao"
#define RTMP_SIG_SRS_CONTRIBUTORS_URL RTMP_SIG_SRS_URL"/blob/master/AUTHORS.txt"
#define RTMP_SIG_SRS_HANDSHAKE RTMP_SIG_SRS_KEY"("RTMP_SIG_SRS_VERSION")"
#define RTMP_SIG_SRS_RELEASE "https://github.com/winlinvip/simple-rtmp-server/tree/1.0release"
#define RTMP_SIG_SRS_HTTP_SERVER "https://github.com/winlinvip/simple-rtmp-server/wiki/v1_CN_HTTPServer#feature"
#define RTMP_SIG_SRS_VERSION __SRS_XSTR(VERSION_MAJOR)"."__SRS_XSTR(VERSION_MINOR)"."__SRS_XSTR(VERSION_REVISION)

// internal macros, covert macro values to str,
// see: read https://gcc.gnu.org/onlinedocs/cpp/Stringification.html#Stringification
#define __SRS_XSTR(v) __SRS_STR(v)
#define __SRS_STR(v) #v

/**
* the core provides the common defined macros, utilities,
* user must include the srs_core.hpp before any header, or maybe 
* build failed.
*/

// for 32bit os, 2G big file limit for unistd io, 
// ie. read/write/lseek to use 64bits size for huge file.
#ifndef _FILE_OFFSET_BITS
    #define _FILE_OFFSET_BITS 64
#endif

// for int64_t print using PRId64 format.
#ifndef __STDC_FORMAT_MACROS
    #define __STDC_FORMAT_MACROS
#endif
#include <inttypes.h>

#include <assert.h>
#define srs_assert(expression) assert(expression)

#include <stddef.h>
#include <sys/types.h>

// generated by configure.
#include <srs_auto_headers.hpp>

// free the p and set to NULL.
// p must be a T*.
#define srs_freep(p) \
    if (p) { \
        delete p; \
        p = NULL; \
    } \
    (void)0
// sometimes, the freepa is useless,
// it's recomments to free each elem explicit.
// so we remove the srs_freepa utility.

/**
* disable copy constructor of class,
* to avoid the memory leak or corrupt by copy instance.
*/
#define disable_default_copy(className)\
    private:\
        /** \
        * disable the copy constructor and operator=, donot allow directly copy. \
        */ \
        className(const className&); \
        className& operator= (const className&)

#endif
<|MERGE_RESOLUTION|>--- conflicted
+++ resolved
@@ -32,10 +32,6 @@
 #define VERSION_MAJOR       1
 #define VERSION_MINOR       0
 #define VERSION_REVISION    21
-<<<<<<< HEAD
-
-=======
->>>>>>> 98fb5046
 // server info.
 #define RTMP_SIG_SRS_KEY "SRS"
 #define RTMP_SIG_SRS_ROLE "origin/edge server"
