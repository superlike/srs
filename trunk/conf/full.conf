--- conflicted
+++ resolved
@@ -258,7 +258,6 @@
 vhost __defaultVhost__ {
 }
 
-<<<<<<< HEAD
 # the vhost scope configs.
 vhost scope.vhost.srs.com {
     # whether the vhost is enabled.
@@ -266,40 +265,6 @@
     # default: on
     enabled         off;
     
-=======
-# the security to allow or deny clients.
-vhost security.srs.com {
-    # security for host to allow or deny clients.
-    # @see https://github.com/ossrs/srs/issues/211   
-    security {
-        # whether enable the security for vhost.
-        # default: off
-        enabled         on;
-        # the security list, each item format as:
-        #       allow|deny    publish|play    all|<ip>
-        # for example:
-        #       allow           publish     all;
-        #       deny            publish     all;
-        #       allow           publish     127.0.0.1;
-        #       deny            publish     127.0.0.1;
-        #       allow           play        all;
-        #       deny            play        all;
-        #       allow           play        127.0.0.1;
-        #       deny            play        127.0.0.1;
-        # SRS apply the following simple strategies one by one:
-        #       1. allow all if security disabled.
-        #       2. default to deny all when security enabled.
-        #       3. allow if matches allow strategy.
-        #       4. deny if matches deny strategy.
-        allow           play        all;
-        allow           publish     all;
-    }
-}
-
-# the MR(merged-read) setting for publisher.
-# the MW(merged-write) settings for player.
-vhost mrw.srs.com {
->>>>>>> 1ffd5fd4
     # whether enable min delay mode for vhost.
     # for min latence mode:
     # 1. disable the publish.mr for vhost.
@@ -307,7 +272,6 @@
     # @see https://github.com/ossrs/srs/issues/257
     # default: off
     min_latency     off;
-<<<<<<< HEAD
     
     # whether enable the TCP_NODELAY
     # if on, set the nodelay of fd by setsockopt
@@ -353,11 +317,6 @@
         # it's very important for the edge to do the token auth.
         # the better way is use http callback to do the token auth by the edge,
         # but if user prefer origin check(auth), the token_traverse if better solution.
-=======
-    # about MR, read https://github.com/ossrs/srs/issues/241
-    mr {
-        # whether enable the MR(merged-read)
->>>>>>> 1ffd5fd4
         # default: off
         token_traverse  off;
         
@@ -371,7 +330,7 @@
         # it's strongly recommend to open the debug_srs_upnode,
         # when connect to upnode, it will take the debug info, 
         # for example, the id, source id, pid.
-        # please see: https://github.com/simple-rtmp-server/srs/wiki/v1_CN_SrsLog
+        # please see: https://github.com/ossrs/srs/wiki/v1_CN_SrsLog
         # default: on
         debug_srs_upnode    on;
     }
@@ -411,7 +370,6 @@
     forward {
         # whether enable the forward.
         # default: off
-<<<<<<< HEAD
         enabled on;
         # forward all publish stream to the specified server.
         # this used to split/forward the current stream for cluster active-standby,
@@ -433,61 +391,6 @@
         #   client need to wait for the next Iframe to decode and show the video.
         # set to off if requires min delay;
         # set to on if requires client fast startup.
-=======
-        enabled         on;
-        # the dvr plan. canbe:
-        #       session reap flv when session end(unpublish).
-        #       segment reap flv when flv duration exceed the specified dvr_duration.
-        #       append always append to flv file, never reap it.
-        # default: session
-        dvr_plan        session;
-        # the dvr output path.
-        # we supports some variables to generate the filename.
-        #       [vhost], the vhost of stream.
-        #       [app], the app of stream.
-        #       [stream], the stream name of stream.
-        #       [2006], replace this const to current year.
-        #       [01], replace this const to current month.
-        #       [02], replace this const to current date.
-        #       [15], replace this const to current hour.
-        #       [04], repleace this const to current minute.
-        #       [05], repleace this const to current second.
-        #       [999], repleace this const to current millisecond.
-        #       [timestamp],replace this const to current UNIX timestamp in ms.
-        # @remark we use golang time format "2006-01-02 15:04:05.999" as "[2006]-[01]-[02]_[15].[04].[05]_[999]"
-        # for example, for url rtmp://ossrs.net/live/livestream and time 2015-01-03 10:57:30.776
-        # 1. No variables, the rule of SRS1.0(auto add [stream].[timestamp].flv as filename):
-        #       dvr_path ./objs/nginx/html;
-        #       =>
-        #       dvr_path ./objs/nginx/html/live/livestream.1420254068776.flv;
-        # 2. Use stream and date as dir name, time as filename:
-        #       dvr_path /data/[vhost]/[app]/[stream]/[2006]/[01]/[02]/[15].[04].[05].[999].flv;
-        #       =>
-        #       dvr_path /data/ossrs.net/live/livestream/2015/01/03/10.57.30.776.flv;
-        # 3. Use stream and year/month as dir name, date and time as filename:
-        #       dvr_path /data/[vhost]/[app]/[stream]/[2006]/[01]/[02]-[15].[04].[05].[999].flv;
-        #       =>
-        #       dvr_path /data/ossrs.net/live/livestream/2015/01/03-10.57.30.776.flv;
-        # 4. Use vhost/app and year/month as dir name, stream/date/time as filename:
-        #       dvr_path /data/[vhost]/[app]/[2006]/[01]/[stream]-[02]-[15].[04].[05].[999].flv;
-        #       =>
-        #       dvr_path /data/ossrs.net/live/2015/01/livestream-03-10.57.30.776.flv;
-        # @see https://github.com/ossrs/srs/wiki/v2_CN_DVR#custom-path
-        # @see https://github.com/ossrs/srs/wiki/v2_EN_DVR#custom-path
-        #       segment,session apply it.
-        # default: ./objs/nginx/html/[app]/[stream].[timestamp].flv
-        dvr_path        ./objs/nginx/html/[app]/[stream].[timestamp].flv;
-        # the duration for dvr file, reap if exeed, in seconds.
-        #       segment apply it.
-        #       session,append ignore.
-        # default: 30
-        dvr_duration    30;
-        # whether wait keyframe to reap segment,
-        # if off, reap segment when duration exceed the dvr_duration,
-        # if on, reap segment when duration exceed and got keyframe.
-        #       segment apply it.
-        #       session,append ignore.
->>>>>>> 1ffd5fd4
         # default: on
         gop_cache       off;
         # the max live queue length in seconds.
@@ -508,7 +411,6 @@
         #   3. off, disable the time jitter algorithm, like atc.
         # default: full
         time_jitter             full;
-<<<<<<< HEAD
         # whether use the interleaved/mixed algorithm to correct the timestamp.
         # if on, always ensure the timestamp of audio+video is interleaved/mixed monotonically increase.
         # if off, use time_jitter to correct the timestamp if required.
@@ -556,13 +458,6 @@
         # while the sequence header is not changed yet.
         # default: off
         reduce_sequence_header  on;
-=======
-        
-        # on_dvr, never config in here, should config in http_hooks.
-        # for the dvr http callback, @see http_hooks.on_dvr of vhost hooks.callback.srs.com
-        # @read https://github.com/ossrs/srs/wiki/v2_CN_DVR#http-callback
-        # @read https://github.com/ossrs/srs/wiki/v2_EN_DVR#http-callback
->>>>>>> 1ffd5fd4
     }
 }
 
@@ -657,7 +552,7 @@
 vhost publish.srs.com {
     # the config for FMLE/Flash publisher, which push RTMP to SRS.
     publish {
-        # about MR, read https://github.com/simple-rtmp-server/srs/issues/241
+        # about MR, read https://github.com/ossrs/srs/issues/241
         # when enabled the mr, SRS will read as large as possible.
         # default: off
         mr          off;
@@ -739,7 +634,7 @@
 # the security to allow or deny clients.
 vhost security.srs.com {
     # security for host to allow or deny clients.
-    # @see https://github.com/simple-rtmp-server/srs/issues/211   
+    # @see https://github.com/ossrs/srs/issues/211   
     security {
         # whether enable the security for vhost.
         # default: off
@@ -1157,184 +1052,6 @@
         # if off, donot write hls(ts and m3u8) when publish.
         # default: off
         enabled         off;
-<<<<<<< HEAD
-=======
-    }
-}
-
-# the vhost with adobe hds
-vhost hds.srs.com {
-    hds {
-        # whether hds enabled
-        # default: off
-        enabled         on;
-        # the hds fragment in seconds.
-        # default: 10
-        hds_fragment    10;
-        # the hds window in seconds, erase the segment when exceed the window.
-        # default: 60
-        hds_window      60;
-        # the path to store the hds files.
-        # default: ./objs/nginx/html
-        hds_path        ./objs/nginx/html;
-    }
-}
-
-# the http hook callback vhost, srs will invoke the hooks for specified events.
-vhost hooks.callback.srs.com {
-    http_hooks {
-        # whether the http hooks enalbe.
-        # default off.
-        enabled         on;
-        # when client connect to vhost/app, call the hook,
-        # the request in the POST data string is a object encode by json:
-        #       {
-        #           "action": "on_connect",
-        #           "client_id": 1985,
-        #           "ip": "192.168.1.10", "vhost": "video.test.com", "app": "live",
-        #           "tcUrl": "rtmp://video.test.com/live?key=d2fa801d08e3f90ed1e1670e6e52651a",
-        #           "pageUrl": "http://www.test.com/live.html"
-        #       }
-        # if valid, the hook must return HTTP code 200(Stauts OK) and response
-        # an int value specifies the error code(0 corresponding to success):
-        #       0
-        # support multiple api hooks, format:
-        #       on_connect http://xxx/api0 http://xxx/api1 http://xxx/apiN
-        on_connect      http://127.0.0.1:8085/api/v1/clients http://localhost:8085/api/v1/clients;
-        # when client close/disconnect to vhost/app/stream, call the hook,
-        # the request in the POST data string is a object encode by json:
-        #       {
-        #           "action": "on_close",
-        #           "client_id": 1985,
-        #           "ip": "192.168.1.10", "vhost": "video.test.com", "app": "live",
-        #           "send_bytes": 10240, "recv_bytes": 10240
-        #       }
-        # if valid, the hook must return HTTP code 200(Stauts OK) and response
-        # an int value specifies the error code(0 corresponding to success):
-        #       0
-        # support multiple api hooks, format:
-        #       on_close http://xxx/api0 http://xxx/api1 http://xxx/apiN
-        on_close        http://127.0.0.1:8085/api/v1/clients http://localhost:8085/api/v1/clients;
-        # when client(encoder) publish to vhost/app/stream, call the hook,
-        # the request in the POST data string is a object encode by json:
-        #       {
-        #           "action": "on_publish",
-        #           "client_id": 1985,
-        #           "ip": "192.168.1.10", "vhost": "video.test.com", "app": "live",
-        #           "stream": "livestream"
-        #       }
-        # if valid, the hook must return HTTP code 200(Stauts OK) and response
-        # an int value specifies the error code(0 corresponding to success):
-        #       0
-        # support multiple api hooks, format:
-        #       on_publish http://xxx/api0 http://xxx/api1 http://xxx/apiN
-        on_publish      http://127.0.0.1:8085/api/v1/streams http://localhost:8085/api/v1/streams;
-        # when client(encoder) stop publish to vhost/app/stream, call the hook,
-        # the request in the POST data string is a object encode by json:
-        #       {
-        #           "action": "on_unpublish",
-        #           "client_id": 1985,
-        #           "ip": "192.168.1.10", "vhost": "video.test.com", "app": "live",
-        #           "stream": "livestream"
-        #       }
-        # if valid, the hook must return HTTP code 200(Stauts OK) and response
-        # an int value specifies the error code(0 corresponding to success):
-        #       0
-        # support multiple api hooks, format:
-        #       on_unpublish http://xxx/api0 http://xxx/api1 http://xxx/apiN
-        on_unpublish    http://127.0.0.1:8085/api/v1/streams http://localhost:8085/api/v1/streams;
-        # when client start to play vhost/app/stream, call the hook,
-        # the request in the POST data string is a object encode by json:
-        #       {
-        #           "action": "on_play",
-        #           "client_id": 1985,
-        #           "ip": "192.168.1.10", "vhost": "video.test.com", "app": "live",
-        #           "stream": "livestream",
-        #           "pageUrl": "http://www.test.com/live.html"
-        #       }
-        # if valid, the hook must return HTTP code 200(Stauts OK) and response
-        # an int value specifies the error code(0 corresponding to success):
-        #       0
-        # support multiple api hooks, format:
-        #       on_play http://xxx/api0 http://xxx/api1 http://xxx/apiN
-        on_play         http://127.0.0.1:8085/api/v1/sessions http://localhost:8085/api/v1/sessions;
-        # when client stop to play vhost/app/stream, call the hook,
-        # the request in the POST data string is a object encode by json:
-        #       {
-        #           "action": "on_stop",
-        #           "client_id": 1985,
-        #           "ip": "192.168.1.10", "vhost": "video.test.com", "app": "live",
-        #           "stream": "livestream"
-        #       }
-        # if valid, the hook must return HTTP code 200(Stauts OK) and response
-        # an int value specifies the error code(0 corresponding to success):
-        #       0
-        # support multiple api hooks, format:
-        #       on_stop http://xxx/api0 http://xxx/api1 http://xxx/apiN
-        on_stop         http://127.0.0.1:8085/api/v1/sessions http://localhost:8085/api/v1/sessions;
-        # when srs reap a dvr file, call the hook,
-        # the request in the POST data string is a object encode by json:
-        #       {
-        #           "action": "on_dvr",
-        #           "client_id": 1985,
-        #           "ip": "192.168.1.10", "vhost": "video.test.com", "app": "live",
-        #           "stream": "livestream",
-        #           "cwd": "/usr/local/srs",
-        #           "file": "./objs/nginx/html/live/livestream.1420254068776.flv"
-        #       }
-        # if valid, the hook must return HTTP code 200(Stauts OK) and response
-        # an int value specifies the error code(0 corresponding to success):
-        #       0
-        on_dvr          http://127.0.0.1:8085/api/v1/dvrs http://localhost:8085/api/v1/dvrs;
-        # when srs reap a ts file of hls, call the hook,
-        # the request in the POST data string is a object encode by json:
-        #       {
-        #           "action": "on_hls",
-        #           "client_id": 1985,
-        #           "ip": "192.168.1.10", "vhost": "video.test.com", "app": "live",
-        #           "stream": "livestream",
-        #           "duration": 9.36, // in seconds
-        #           "cwd": "/usr/local/srs",
-        #           "file": "./objs/nginx/html/live/livestream/2015-04-23/01/476584165.ts",
-        #           "url": "live/livestream/2015-04-23/01/476584165.ts",
-        #           "m3u8": "./objs/nginx/html/live/livestream/live.m3u8",
-        #           "m3u8_url": "live/livestream/live.m3u8",
-        #           "seq_no": 100
-        #       }
-        # if valid, the hook must return HTTP code 200(Stauts OK) and response
-        # an int value specifies the error code(0 corresponding to success):
-        #       0
-        on_hls          http://127.0.0.1:8085/api/v1/hls http://localhost:8085/api/v1/hls;
-        # when srs reap a ts file of hls, call this hook,
-        # used to push file to cdn network, by get the ts file from cdn network.
-        # so we use HTTP GET and use the variable following:
-        #       [app], replace with the app.
-        #       [stream], replace with the stream.
-        #       [ts_url], replace with the ts url.
-        # ignore any return data of server.
-        # @remark random select a url to report, not report all.
-        on_hls_notify   http://127.0.0.1:8085/api/v1/hls/[app]/[stream][ts_url];
-    }
-}
-
-# the vhost for srs debug info, whether send args in connect(tcUrl).
-vhost debug.srs.com {
-    # when upnode(forward to, edge push to, edge pull from) is srs,
-    # it's strongly recommend to open the debug_srs_upnode,
-    # when connect to upnode, it will take the debug info, 
-    # for example, the id, source id, pid.
-    # please see: https://github.com/ossrs/srs/wiki/v1_CN_SrsLog
-    # default: on
-    debug_srs_upnode    on;
-}
-
-# the vhost for min delay, donot cache any stream.
-vhost min.delay.com {
-    # @see vhost mrw.srs.com for detail.
-    min_latency     on;
-    mr {
-        enabled     off;
->>>>>>> 1ffd5fd4
     }
 }
 
@@ -1409,8 +1126,8 @@
         #       dvr_path /data/[vhost]/[app]/[2006]/[01]/[stream]-[02]-[15].[04].[05].[999].flv;
         #       =>
         #       dvr_path /data/ossrs.net/live/2015/01/livestream-03-10.57.30.776.flv;
-        # @see https://github.com/simple-rtmp-server/srs/wiki/v2_CN_DVR#custom-path
-        # @see https://github.com/simple-rtmp-server/srs/wiki/v2_EN_DVR#custom-path
+        # @see https://github.com/ossrs/srs/wiki/v2_CN_DVR#custom-path
+        # @see https://github.com/ossrs/srs/wiki/v2_EN_DVR#custom-path
         #       segment,session apply it.
         # default: ./objs/nginx/html/[app]/[stream].[timestamp].flv
         dvr_path        ./objs/nginx/html/[app]/[stream].[timestamp].flv;
@@ -1442,8 +1159,8 @@
         
         # on_dvr, never config in here, should config in http_hooks.
         # for the dvr http callback, @see http_hooks.on_dvr of vhost hooks.callback.srs.com
-        # @read https://github.com/simple-rtmp-server/srs/wiki/v2_CN_DVR#http-callback
-        # @read https://github.com/simple-rtmp-server/srs/wiki/v2_EN_DVR#http-callback
+        # @read https://github.com/ossrs/srs/wiki/v2_CN_DVR#http-callback
+        # @read https://github.com/ossrs/srs/wiki/v2_EN_DVR#http-callback
     }
 }
 
