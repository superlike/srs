--- conflicted
+++ resolved
@@ -213,18 +213,6 @@
     }
 }
 
-<<<<<<< HEAD
-vhost bandcheck.srs.com {
-	chunk_size      65000;
-	enabled         on;
-	# vhost for band width check
-	bandcheck{
-		enabled			on;
-		key             test kate;
-		interval		5;
-		limit_kbps		4000;
-	}
-=======
 # vhost for bandwidth check
 # generally, the bandcheck vhost must be: bandcheck.srs.com,
 # or need to modify the vhost of client.
@@ -257,7 +245,6 @@
     # vhost chunk size will override the global value.
     # default: global chunk size.
     chunk_size      128;
->>>>>>> 5636fc7c
 }
 
 # the http hook callback vhost, srs will invoke the hooks for specified events.
